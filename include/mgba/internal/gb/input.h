/* Copyright (c) 2013-2019 Jeffrey Pfau
 *
 * This Source Code Form is subject to the terms of the Mozilla Public
 * License, v. 2.0. If a copy of the MPL was not distributed with this
 * file, You can obtain one at http://mozilla.org/MPL/2.0/. */
#ifndef GB_INPUT_H
#define GB_INPUT_H

#include <mgba-util/common.h>

CXX_GUARD_START

#include <mgba/core/input.h>

<<<<<<< HEAD
extern const struct mInputPlatformInfo GBInputInfo;
=======
extern MGBA_EXPORT const struct mInputPlatformInfo GBInputInfo;
>>>>>>> 78524ee0

enum GBKey {
	GB_KEY_A = 0,
	GB_KEY_B = 1,
	GB_KEY_SELECT = 2,
	GB_KEY_START = 3,
	GB_KEY_RIGHT = 4,
	GB_KEY_LEFT = 5,
	GB_KEY_UP = 6,
	GB_KEY_DOWN = 7,
	GB_KEY_MAX,
};

CXX_GUARD_END

#endif<|MERGE_RESOLUTION|>--- conflicted
+++ resolved
@@ -12,11 +12,7 @@
 
 #include <mgba/core/input.h>
 
-<<<<<<< HEAD
-extern const struct mInputPlatformInfo GBInputInfo;
-=======
 extern MGBA_EXPORT const struct mInputPlatformInfo GBInputInfo;
->>>>>>> 78524ee0
 
 enum GBKey {
 	GB_KEY_A = 0,
