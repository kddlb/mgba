--- conflicted
+++ resolved
@@ -126,15 +126,10 @@
 
 	uint32_t dispcnt;
 
-<<<<<<< HEAD
 	uint32_t row[256];
 	uint32_t spriteLayer[256];
 	uint8_t alphaA[256];
 	uint8_t alphaB[256];
-=======
-	uint32_t row[GBA_VIDEO_HORIZONTAL_PIXELS];
-	uint32_t spriteLayer[GBA_VIDEO_HORIZONTAL_PIXELS];
->>>>>>> 3a6756b3
 	int32_t spriteCyclesRemaining;
 
 	// BLDCNT
