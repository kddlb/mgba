/* Copyright (c) 2013-2015 Jeffrey Pfau
 *
 * This Source Code Form is subject to the terms of the Mozilla Public
 * License, v. 2.0. If a copy of the MPL was not distributed with this
 * file, You can obtain one at http://mozilla.org/MPL/2.0/. */
#ifndef VIDEO_SOFTWARE_H
#define VIDEO_SOFTWARE_H

#include <mgba-util/common.h>

CXX_GUARD_START

#include <mgba/core/core.h>
#include <mgba/gba/interface.h>
#include <mgba/internal/gba/io.h>
#include <mgba/internal/gba/renderers/common.h>
#include <mgba/internal/gba/video.h>

struct GBAVideoSoftwareBackground {
	unsigned index;
	int enabled;
	unsigned priority;
	uint32_t charBase;
	uint16_t control;
	int mosaic;
	int multipalette;
	uint32_t screenBase;
	int overflow;
	int size;
	int target1;
	int target2;
	uint16_t x;
	uint16_t y;
	int32_t refx;
	int32_t refy;
	int16_t dx;
	int16_t dmx;
	int16_t dy;
	int16_t dmy;
	int32_t sx;
	int32_t sy;
	int yCache;
	uint16_t mapCache[64];
	color_t* extPalette;
	color_t* variantPalette;
	int32_t offsetX;
	int32_t offsetY;
};

enum {
#ifdef COLOR_16_BIT
#ifdef COLOR_5_6_5
	GBA_COLOR_WHITE = 0xFFDF,
#else
	GBA_COLOR_WHITE = 0x7FFF,
#endif
#else
	GBA_COLOR_WHITE = 0x00F8F8F8,
#endif
	OFFSET_PRIORITY = 30,
	OFFSET_INDEX = 28,
};

#define FLAG_PRIORITY       0xC0000000
#define FLAG_INDEX          0x30000000
#define FLAG_IS_BACKGROUND  0x08000000
#define FLAG_UNWRITTEN      0xFC000000
#define FLAG_REBLEND        0x04000000
#define FLAG_TARGET_1       0x02000000
#define FLAG_TARGET_2       0x01000000
#define FLAG_OBJWIN         0x01000000
#define FLAG_ORDER_MASK     0xF8000000

#define IS_WRITABLE(PIXEL) ((PIXEL) & 0xFE000000)

<<<<<<< HEAD
struct WindowRegion {
	int end;
	int start;
};

DECL_BITFIELD(GBAWindowControl, uint8_t);
DECL_BIT(GBAWindowControl, Bg0Enable, 0);
DECL_BIT(GBAWindowControl, Bg1Enable, 1);
DECL_BIT(GBAWindowControl, Bg2Enable, 2);
DECL_BIT(GBAWindowControl, Bg3Enable, 3);
DECL_BIT(GBAWindowControl, ObjEnable, 4);
DECL_BIT(GBAWindowControl, BlendEnable, 5);

DECL_BITFIELD(GBAMosaicControl, uint16_t);
DECL_BITS(GBAMosaicControl, BgH, 0, 4);
DECL_BITS(GBAMosaicControl, BgV, 4, 4);
DECL_BITS(GBAMosaicControl, ObjH, 8, 4);
DECL_BITS(GBAMosaicControl, ObjV, 12, 4);

=======
>>>>>>> 03c17cdc
struct WindowControl {
	GBAWindowControl packed;
	int8_t priority;
};

#define MAX_WINDOW 5

struct Window {
	uint16_t endX;
	struct WindowControl control;
};

struct GBAVideoSoftwareRenderer {
	struct GBAVideoRenderer d;

	color_t* outputBuffer;
	int outputBufferStride;

	uint32_t* temporaryBuffer;

	uint32_t dispcnt;

	uint32_t row[256];
	uint32_t spriteLayer[256];
	uint8_t alphaA[256];
	uint8_t alphaB[256];
	int32_t spriteCyclesRemaining;

	// BLDCNT
	unsigned target1Obj;
	unsigned target1Bd;
	unsigned target2Obj;
	unsigned target2Bd;
	bool blendDirty;
	enum GBAVideoBlendEffect blendEffect;
	color_t normalPalette[512];
	color_t variantPalette[512];
	color_t* objExtPalette;
	color_t* objExtVariantPalette;

	uint16_t blda;
	uint16_t bldb;
	uint16_t bldy;

	GBAMosaicControl mosaic;

	struct WindowN {
		struct GBAVideoWindowRegion h;
		struct GBAVideoWindowRegion v;
		struct WindowControl control;
	} winN[2];

	struct WindowControl winout;
	struct WindowControl objwin;

	struct WindowControl currentWindow;

	int nWindows;
	struct Window windows[MAX_WINDOW];

	struct GBAVideoSoftwareBackground bg[4];

	int oamDirty;
	int oamMax;
<<<<<<< HEAD
	struct GBAVideoSoftwareSprite sprites[128];
	int tileStride;
	int bitmapStride;
	bool combinedObjSort;
=======
	struct GBAVideoRendererSprite sprites[128];
>>>>>>> 03c17cdc
	int16_t objOffsetX;
	int16_t objOffsetY;

	uint32_t scanlineDirty[5];
	uint16_t nextIo[REG_SOUND1CNT_LO];
	struct ScanlineCache {
		uint16_t io[REG_SOUND1CNT_LO];
		int32_t scale[2][2];
	} cache[GBA_VIDEO_VERTICAL_PIXELS];
	int nextY;

	int start;
	int end;
	int masterEnd;
	int masterHeight;
	int masterScanlines;

	int masterBright;
	int masterBrightY;
};

void GBAVideoSoftwareRendererCreate(struct GBAVideoSoftwareRenderer* renderer);

CXX_GUARD_START

#endif<|MERGE_RESOLUTION|>--- conflicted
+++ resolved
@@ -73,28 +73,11 @@
 
 #define IS_WRITABLE(PIXEL) ((PIXEL) & 0xFE000000)
 
-<<<<<<< HEAD
 struct WindowRegion {
 	int end;
 	int start;
 };
 
-DECL_BITFIELD(GBAWindowControl, uint8_t);
-DECL_BIT(GBAWindowControl, Bg0Enable, 0);
-DECL_BIT(GBAWindowControl, Bg1Enable, 1);
-DECL_BIT(GBAWindowControl, Bg2Enable, 2);
-DECL_BIT(GBAWindowControl, Bg3Enable, 3);
-DECL_BIT(GBAWindowControl, ObjEnable, 4);
-DECL_BIT(GBAWindowControl, BlendEnable, 5);
-
-DECL_BITFIELD(GBAMosaicControl, uint16_t);
-DECL_BITS(GBAMosaicControl, BgH, 0, 4);
-DECL_BITS(GBAMosaicControl, BgV, 4, 4);
-DECL_BITS(GBAMosaicControl, ObjH, 8, 4);
-DECL_BITS(GBAMosaicControl, ObjV, 12, 4);
-
-=======
->>>>>>> 03c17cdc
 struct WindowControl {
 	GBAWindowControl packed;
 	int8_t priority;
@@ -159,14 +142,10 @@
 
 	int oamDirty;
 	int oamMax;
-<<<<<<< HEAD
-	struct GBAVideoSoftwareSprite sprites[128];
+	struct GBAVideoRendererSprite sprites[128];
 	int tileStride;
 	int bitmapStride;
 	bool combinedObjSort;
-=======
-	struct GBAVideoRendererSprite sprites[128];
->>>>>>> 03c17cdc
 	int16_t objOffsetX;
 	int16_t objOffsetY;
 
