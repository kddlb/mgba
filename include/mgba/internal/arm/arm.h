/* Copyright (c) 2013-2014 Jeffrey Pfau
 *
 * This Source Code Form is subject to the terms of the Mozilla Public
 * License, v. 2.0. If a copy of the MPL was not distributed with this
 * file, You can obtain one at http://mozilla.org/MPL/2.0/. */
#ifndef ARM_H
#define ARM_H

#include <mgba-util/common.h>

CXX_GUARD_START

#include <mgba/core/cpu.h>

enum {
	ARM_SP = 13,
	ARM_LR = 14,
	ARM_PC = 15
};

enum ExecutionMode {
	MODE_ARM = 0,
	MODE_THUMB = 1
};

enum PrivilegeMode {
	MODE_USER = 0x10,
	MODE_FIQ = 0x11,
	MODE_IRQ = 0x12,
	MODE_SUPERVISOR = 0x13,
	MODE_ABORT = 0x17,
	MODE_UNDEFINED = 0x1B,
	MODE_SYSTEM = 0x1F
};

enum WordSize {
	WORD_SIZE_ARM = 4,
	WORD_SIZE_THUMB = 2
};

enum ExecutionVector {
	BASE_RESET = 0x00000000,
	BASE_UNDEF = 0x00000004,
	BASE_SWI = 0x00000008,
	BASE_PABT = 0x0000000C,
	BASE_DABT = 0x00000010,
	BASE_IRQ = 0x00000018,
	BASE_FIQ = 0x0000001C
};

enum RegisterBank {
	BANK_NONE = 0,
	BANK_FIQ = 1,
	BANK_IRQ = 2,
	BANK_SUPERVISOR = 3,
	BANK_ABORT = 4,
	BANK_UNDEFINED = 5
};

enum LSMDirection {
	LSM_B = 1,
	LSM_D = 2,
	LSM_IA = 0,
	LSM_IB = 1,
	LSM_DA = 2,
	LSM_DB = 3
};

struct ARMCore;

union PSR {
	struct {
#ifdef __BIG_ENDIAN__
		unsigned n : 1;
		unsigned z : 1;
		unsigned c : 1;
		unsigned v : 1;
		unsigned q : 1;
		unsigned unused : 19;
		unsigned i : 1;
		unsigned f : 1;
		unsigned t : 1;
		unsigned priv : 5;
#else
		unsigned priv : 5;
		unsigned t : 1;
		unsigned f : 1;
		unsigned i : 1;
		unsigned unused : 19;
		unsigned q : 1;
		unsigned v : 1;
		unsigned c : 1;
		unsigned z : 1;
		unsigned n : 1;
#endif
	};

	struct {
#ifdef __BIG_ENDIAN__
		uint8_t flags;
		uint8_t status;
		uint8_t extension;
		uint8_t control;
#else
		uint8_t control;
		uint8_t extension;
		uint8_t status;
		uint8_t flags;
#endif
	};

	int32_t packed;
};

struct ARMMemory {
	uint32_t (*load32)(struct ARMCore*, uint32_t address, int* cycleCounter);
	uint32_t (*load16)(struct ARMCore*, uint32_t address, int* cycleCounter);
	uint32_t (*load8)(struct ARMCore*, uint32_t address, int* cycleCounter);

	void (*store32)(struct ARMCore*, uint32_t address, int32_t value, int* cycleCounter);
	void (*store16)(struct ARMCore*, uint32_t address, int16_t value, int* cycleCounter);
	void (*store8)(struct ARMCore*, uint32_t address, int8_t value, int* cycleCounter);

	uint32_t (*loadMultiple)(struct ARMCore*, uint32_t baseAddress, int mask, enum LSMDirection direction,
	                         int* cycleCounter);
	uint32_t (*storeMultiple)(struct ARMCore*, uint32_t baseAddress, int mask, enum LSMDirection direction,
	                          int* cycleCounter);

	const uint32_t* activeRegion;
	uint32_t activeMask;
	uint32_t activeSeqCycles32;
	uint32_t activeSeqCycles16;
	uint32_t activeNonseqCycles32;
	uint32_t activeNonseqCycles16;
	int32_t (*stall)(struct ARMCore*, int32_t wait);
	void (*setActiveRegion)(struct ARMCore*, uint32_t address);
};

struct ARMInterruptHandler {
	void (*reset)(struct ARMCore* cpu);
	void (*processEvents)(struct ARMCore* cpu);
	void (*swi16)(struct ARMCore* cpu, int immediate);
	void (*swi32)(struct ARMCore* cpu, int immediate);
	void (*hitIllegal)(struct ARMCore* cpu, uint32_t opcode);
	void (*bkpt16)(struct ARMCore* cpu, int immediate);
	void (*bkpt32)(struct ARMCore* cpu, int immediate);
	void (*readCPSR)(struct ARMCore* cpu);
	void (*writeCP15)(struct ARMCore*, int crn, int crm, int opcode1, int opcode2, uint32_t value);
	uint32_t (*readCP15)(struct ARMCore*, int crn, int crm, int opcode1, int opcode2);

	void (*hitStub)(struct ARMCore* cpu, uint32_t opcode);
};

<<<<<<< HEAD
DECL_BITFIELD(ARMCPUID, uint32_t);
DECL_BITFIELD(ARMCacheType, uint32_t);
DECL_BITFIELD(ARMTCMType, uint32_t);
DECL_BITFIELD(ARMTLBType, uint32_t);
DECL_BITFIELD(ARMMPUType, uint32_t);

DECL_BITFIELD(ARMControlReg, uint32_t);
DECL_BIT(ARMControlReg, M, 0);
DECL_BIT(ARMControlReg, A, 1);
DECL_BIT(ARMControlReg, C, 2);
DECL_BIT(ARMControlReg, W, 3);
DECL_BIT(ARMControlReg, P, 4);
DECL_BIT(ARMControlReg, D, 5);
DECL_BIT(ARMControlReg, L, 6);
DECL_BIT(ARMControlReg, B, 7);
DECL_BIT(ARMControlReg, S, 8);
DECL_BIT(ARMControlReg, R, 9);
DECL_BIT(ARMControlReg, F, 10);
DECL_BIT(ARMControlReg, Z, 11);
DECL_BIT(ARMControlReg, I, 12);
DECL_BIT(ARMControlReg, V, 13);
DECL_BIT(ARMControlReg, RR, 14);
DECL_BIT(ARMControlReg, L4, 15);
DECL_BIT(ARMControlReg, FI, 21);
DECL_BIT(ARMControlReg, U, 22);
DECL_BIT(ARMControlReg, XP, 23);
DECL_BIT(ARMControlReg, VE, 24);
DECL_BIT(ARMControlReg, EE, 25);
DECL_BIT(ARMControlReg, L2, 26);

DECL_BITFIELD(ARMCoprocessorAccess, uint32_t);

DECL_BITFIELD(ARMCacheability, uint32_t);
DECL_BIT(ARMCacheability, 0, 0);
DECL_BIT(ARMCacheability, 1, 1);
DECL_BIT(ARMCacheability, 2, 2);
DECL_BIT(ARMCacheability, 3, 3);
DECL_BIT(ARMCacheability, 4, 4);
DECL_BIT(ARMCacheability, 5, 5);
DECL_BIT(ARMCacheability, 6, 6);
DECL_BIT(ARMCacheability, 7, 7);

DECL_BITFIELD(ARMProtection, uint32_t);
DECL_BIT(ARMProtection, Enable, 0);
DECL_BITS(ARMProtection, Size, 1, 5);
DECL_BITS(ARMProtection, Base, 12, 20);

DECL_BITFIELD(ARMTCMControl, uint32_t);
DECL_BITS(ARMTCMControl, VirtualSize, 1, 5);
DECL_BITS(ARMTCMControl, Base, 12, 20);

struct ARMCP15 {
	struct {
		ARMCPUID cpuid;
		ARMCacheType cachetype;
		ARMTCMType tcmtype;
		ARMTLBType tlbtype;
		ARMMPUType mputype;
	} r0;
	struct {
		ARMControlReg c0;
		uint32_t c1;
		ARMCoprocessorAccess cpAccess;
	} r1;
	struct {
		ARMCacheability d;
		ARMCacheability i;
	} r2;
	struct {
		ARMCacheability d;
	} r3;
	struct {
		ARMProtection region[8];
	} r6;
	struct {
		ARMTCMControl d;
		ARMTCMControl i;
	} r9;
=======
#define ARM_REGISTER_FILE struct { \
	int32_t gprs[16]; \
	union PSR cpsr; \
	union PSR spsr; \
}

struct ARMRegisterFile {
	ARM_REGISTER_FILE;
>>>>>>> 9ba0a025
};

struct ARMCore {
	union {
		struct ARMRegisterFile regs;
		ARM_REGISTER_FILE;
	};

	int32_t cycles;
	int32_t nextEvent;
	int halted;

	int32_t bankedRegisters[6][7];
	int32_t bankedSPSRs[6];

	int32_t shifterOperand;
	int32_t shifterCarryOut;

	uint32_t prefetch[2];
	enum ExecutionMode executionMode;
	enum PrivilegeMode privilegeMode;

	struct ARMMemory memory;
	struct ARMInterruptHandler irqh;
	struct ARMCP15 cp15;

	struct mCPUComponent* master;

	size_t numComponents;
	struct mCPUComponent** components;
};
#undef ARM_REGISTER_FILE

void ARMInit(struct ARMCore* cpu);
void ARMDeinit(struct ARMCore* cpu);
void ARMSetComponents(struct ARMCore* cpu, struct mCPUComponent* master, int extra, struct mCPUComponent** extras);
void ARMHotplugAttach(struct ARMCore* cpu, size_t slot);
void ARMHotplugDetach(struct ARMCore* cpu, size_t slot);

void ARMReset(struct ARMCore* cpu);
void ARMSetPrivilegeMode(struct ARMCore*, enum PrivilegeMode);
void ARMRaiseIRQ(struct ARMCore*);
void ARMRaiseSWI(struct ARMCore*);
void ARMRaiseUndefined(struct ARMCore*);
void ARMHalt(struct ARMCore*);

void ARMv4Run(struct ARMCore* cpu);
void ARMv4RunLoop(struct ARMCore* cpu);
void ARMv5Run(struct ARMCore* cpu);
void ARMv5RunLoop(struct ARMCore* cpu);
void ARMRunFake(struct ARMCore* cpu, uint32_t opcode);

CXX_GUARD_END

#endif<|MERGE_RESOLUTION|>--- conflicted
+++ resolved
@@ -151,7 +151,6 @@
 	void (*hitStub)(struct ARMCore* cpu, uint32_t opcode);
 };
 
-<<<<<<< HEAD
 DECL_BITFIELD(ARMCPUID, uint32_t);
 DECL_BITFIELD(ARMCacheType, uint32_t);
 DECL_BITFIELD(ARMTCMType, uint32_t);
@@ -230,7 +229,8 @@
 		ARMTCMControl d;
 		ARMTCMControl i;
 	} r9;
-=======
+};
+
 #define ARM_REGISTER_FILE struct { \
 	int32_t gprs[16]; \
 	union PSR cpsr; \
@@ -239,7 +239,6 @@
 
 struct ARMRegisterFile {
 	ARM_REGISTER_FILE;
->>>>>>> 9ba0a025
 };
 
 struct ARMCore {
