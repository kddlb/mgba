--- conflicted
+++ resolved
@@ -43,15 +43,11 @@
 #cmakedefine M_CORE_GB
 #endif
 
-<<<<<<< HEAD
 #ifndef M_CORE_DS
 #cmakedefine M_CORE_DS
 #endif
 
-// USE flags
-=======
 // ENABLE flags
->>>>>>> 7fa8de1f
 
 #ifndef ENABLE_SCRIPTING
 #cmakedefine ENABLE_SCRIPTING
