--- conflicted
+++ resolved
@@ -33,13 +33,9 @@
 static void _startHblank(struct mTiming*, void* context, uint32_t cyclesLate);
 static void _startHdraw(struct mTiming*, void* context, uint32_t cyclesLate);
 
-<<<<<<< HEAD
 static uint16_t _zeroes[0x2000] = {};
 
-const int GBAVideoObjSizes[16][2] = {
-=======
 MGBA_EXPORT const int GBAVideoObjSizes[16][2] = {
->>>>>>> a24bd073
 	{ 8, 8 },
 	{ 16, 16 },
 	{ 32, 32 },
