/* Copyright (c) 2013-2018 Jeffrey Pfau
 *
 * This Source Code Form is subject to the terms of the Mozilla Public
 * License, v. 2.0. If a copy of the MPL was not distributed with this
 * file, You can obtain one at http://mozilla.org/MPL/2.0/. */
#include <mgba/internal/gba/timer.h>

#include <mgba/internal/gba/gba.h>
#include <mgba/internal/gba/io.h>

#define TIMER_RELOAD_DELAY 0
#define TIMER_STARTUP_DELAY 2

#define REG_TMCNT_LO(X) (REG_TM0CNT_LO + ((X) << 2))

static void GBATimerIrq(struct GBA* gba, int timerId) {
	struct GBATimer* timer = &gba->timers[timerId];
	if (GBATimerFlagsIsDoIrq(timer->flags)) {
		GBARaiseIRQ(gba, IRQ_TIMER0 + timerId);
	}
}

void GBATimerUpdate(struct mTiming* timing, struct GBATimer* timer, uint16_t* io, uint32_t cyclesLate) {
	if (GBATimerFlagsIsCountUp(timer->flags)) {
		*io = timer->reload;
	} else {
		GBATimerUpdateRegisterInternal(timer, timing, io, TIMER_RELOAD_DELAY + cyclesLate);
	}
}

<<<<<<< HEAD
static void GBATimerUpdateAudio(struct GBA* gba, int timerId, uint32_t cyclesLate) {
	if (!gba->audio.enable) {
		return;
	}
	if ((gba->audio.chALeft || gba->audio.chARight) && gba->audio.chATimer == timerId) {
		GBAAudioSampleFIFO(&gba->audio, 0, cyclesLate);
=======
	if (GBATimerFlagsIsDoIrq(timer->flags)) {
		GBARaiseIRQ(gba, IRQ_TIMER0 + timerId, cyclesLate);
>>>>>>> c9e1f5d6
	}

	if ((gba->audio.chBLeft || gba->audio.chBRight) && gba->audio.chBTimer == timerId) {
		GBAAudioSampleFIFO(&gba->audio, 1, cyclesLate);
	}
}

bool GBATimerUpdateCountUp(struct mTiming* timing, struct GBATimer* nextTimer, uint16_t* io, uint32_t cyclesLate) {
	if (GBATimerFlagsIsCountUp(nextTimer->flags)) { // TODO: Does this increment while disabled?
		++*io;
		if (!*io && GBATimerFlagsIsEnable(nextTimer->flags)) {
			GBATimerUpdate(timing, nextTimer, io, cyclesLate);
			return true;
		}
	}
	return false;
}

static void GBATimerUpdate0(struct mTiming* timing, void* context, uint32_t cyclesLate) {
	struct GBA* gba = context;
	GBATimerUpdateAudio(gba, 0, cyclesLate);
	GBATimerUpdate(timing, &gba->timers[0], &gba->memory.io[REG_TM0CNT_LO >> 1], cyclesLate);
	GBATimerIrq(gba, 0);
	if (GBATimerUpdateCountUp(timing, &gba->timers[1], &gba->memory.io[REG_TM1CNT_LO >> 1], cyclesLate)) {
		GBATimerIrq(gba, 1);
	}
}

static void GBATimerUpdate1(struct mTiming* timing, void* context, uint32_t cyclesLate) {
	struct GBA* gba = context;
	GBATimerUpdateAudio(gba, 1, cyclesLate);
	GBATimerUpdate(timing, &gba->timers[1], &gba->memory.io[REG_TM1CNT_LO >> 1], cyclesLate);
	GBATimerIrq(gba, 1);
	if (GBATimerUpdateCountUp(timing, &gba->timers[2], &gba->memory.io[REG_TM2CNT_LO >> 1], cyclesLate)) {
		GBATimerIrq(gba, 2);
	}
}

static void GBATimerUpdate2(struct mTiming* timing, void* context, uint32_t cyclesLate) {
	struct GBA* gba = context;
	GBATimerUpdate(timing, &gba->timers[2], &gba->memory.io[REG_TM2CNT_LO >> 1], cyclesLate);
	GBATimerIrq(gba, 2);
	if (GBATimerUpdateCountUp(timing, &gba->timers[3], &gba->memory.io[REG_TM3CNT_LO >> 1], cyclesLate)) {
		GBATimerIrq(gba, 3);
	}
}

static void GBATimerUpdate3(struct mTiming* timing, void* context, uint32_t cyclesLate) {
	struct GBA* gba = context;
	GBATimerUpdate(timing, &gba->timers[3], &gba->memory.io[REG_TM3CNT_LO >> 1], cyclesLate);
	GBATimerIrq(gba, 3);
}

void GBATimerInit(struct GBA* gba) {
	memset(gba->timers, 0, sizeof(gba->timers));
	gba->timers[0].event.name = "GBA Timer 0";
	gba->timers[0].event.callback = GBATimerUpdate0;
	gba->timers[0].event.context = gba;
	gba->timers[0].event.priority = 0x20;
	gba->timers[1].event.name = "GBA Timer 1";
	gba->timers[1].event.callback = GBATimerUpdate1;
	gba->timers[1].event.context = gba;
	gba->timers[1].event.priority = 0x21;
	gba->timers[2].event.name = "GBA Timer 2";
	gba->timers[2].event.callback = GBATimerUpdate2;
	gba->timers[2].event.context = gba;
	gba->timers[2].event.priority = 0x22;
	gba->timers[3].event.name = "GBA Timer 3";
	gba->timers[3].event.callback = GBATimerUpdate3;
	gba->timers[3].event.context = gba;
	gba->timers[3].event.priority = 0x23;
}

void GBATimerUpdateRegister(struct GBA* gba, int timer, int32_t cyclesLate) {
	struct GBATimer* currentTimer = &gba->timers[timer];
	if (GBATimerFlagsIsEnable(currentTimer->flags) && !GBATimerFlagsIsCountUp(currentTimer->flags)) {
		int32_t prefetchSkew = cyclesLate;
		if (gba->memory.lastPrefetchedPc > (uint32_t) gba->cpu->gprs[ARM_PC]) {
			prefetchSkew += ((gba->memory.lastPrefetchedPc - gba->cpu->gprs[ARM_PC]) * gba->cpu->memory.activeSeqCycles16) / WORD_SIZE_THUMB;
		}
		GBATimerUpdateRegisterInternal(currentTimer, &gba->timing, &gba->memory.io[(REG_TM0CNT_LO + (timer << 2)) >> 1], prefetchSkew);
	}
}

void GBATimerUpdateRegisterInternal(struct GBATimer* timer, struct mTiming* timing, uint16_t* io, int32_t skew) {
	if (!GBATimerFlagsIsEnable(timer->flags) || GBATimerFlagsIsCountUp(timer->flags)) {
		return;
	}

	// Align timer
	int prescaleBits = GBATimerFlagsGetPrescaleBits(timer->flags);
	int32_t currentTime = mTimingCurrentTime(timing) - skew;
	int32_t tickMask = (1 << prescaleBits) - 1;
	currentTime &= ~tickMask;

	// Update register
	int32_t tickIncrement = currentTime - timer->lastEvent;
	timer->lastEvent = currentTime;
	tickIncrement >>= prescaleBits;
	tickIncrement += *io;
	*io = tickIncrement;
	while (tickIncrement >= 0x10000) {
		tickIncrement -= 0x10000 - timer->reload;
	}
	*io = tickIncrement;

	// Schedule next update
	tickIncrement = (0x10000 - tickIncrement) << prescaleBits;
	currentTime += tickIncrement;
	currentTime &= ~tickMask;
	currentTime -= mTimingCurrentTime(timing);
	mTimingDeschedule(timing, &timer->event);
	mTimingSchedule(timing, &timer->event, currentTime);
}

void GBATimerWriteTMCNT_LO(struct GBATimer* timer, uint16_t reload) {
	timer->reload = reload;
}

void GBATimerWriteTMCNT_HI(struct GBATimer* timer, struct mTiming* timing, uint16_t* io, uint16_t control) {
	GBATimerUpdateRegisterInternal(timer, timing, io, 0);

	unsigned oldPrescale = GBATimerFlagsGetPrescaleBits(timer->flags);
	unsigned prescaleBits;
	switch (control & 0x0003) {
	case 0x0000:
		prescaleBits = 0;
		break;
	case 0x0001:
		prescaleBits = 6;
		break;
	case 0x0002:
		prescaleBits = 8;
		break;
	case 0x0003:
		prescaleBits = 10;
		break;
	}
	prescaleBits += timer->forcedPrescale;
	timer->flags = GBATimerFlagsSetPrescaleBits(timer->flags, prescaleBits);
	timer->flags = GBATimerFlagsTestFillCountUp(timer->flags, timer > 0 && (control & 0x0004));
	timer->flags = GBATimerFlagsTestFillDoIrq(timer->flags, control & 0x0040);
	bool wasEnabled = GBATimerFlagsIsEnable(timer->flags);
	timer->flags = GBATimerFlagsTestFillEnable(timer->flags, control & 0x0080);
	if (!wasEnabled && GBATimerFlagsIsEnable(timer->flags)) {
		mTimingDeschedule(timing, &timer->event);
		*io = timer->reload;
		int32_t tickMask = (1 << prescaleBits) - 1;
		timer->lastEvent = (mTimingCurrentTime(timing) - TIMER_STARTUP_DELAY) & ~tickMask;
		GBATimerUpdateRegisterInternal(timer, timing, io, TIMER_STARTUP_DELAY);
	} else if (wasEnabled && !GBATimerFlagsIsEnable(timer->flags)) {
		mTimingDeschedule(timing, &timer->event);
	} else if (GBATimerFlagsIsEnable(timer->flags) && GBATimerFlagsGetPrescaleBits(timer->flags) != oldPrescale && !GBATimerFlagsIsCountUp(timer->flags)) {
		mTimingDeschedule(timing, &timer->event);
		int32_t tickMask = (1 << prescaleBits) - 1;
		timer->lastEvent = (mTimingCurrentTime(timing) - TIMER_STARTUP_DELAY) & ~tickMask;
		GBATimerUpdateRegisterInternal(timer, timing, io, TIMER_STARTUP_DELAY);
	}
}<|MERGE_RESOLUTION|>--- conflicted
+++ resolved
@@ -13,10 +13,10 @@
 
 #define REG_TMCNT_LO(X) (REG_TM0CNT_LO + ((X) << 2))
 
-static void GBATimerIrq(struct GBA* gba, int timerId) {
+static void GBATimerIrq(struct GBA* gba, int timerId, uint32_t cyclesLate) {
 	struct GBATimer* timer = &gba->timers[timerId];
 	if (GBATimerFlagsIsDoIrq(timer->flags)) {
-		GBARaiseIRQ(gba, IRQ_TIMER0 + timerId);
+		GBARaiseIRQ(gba, IRQ_TIMER0 + timerId, cyclesLate);
 	}
 }
 
@@ -28,17 +28,12 @@
 	}
 }
 
-<<<<<<< HEAD
 static void GBATimerUpdateAudio(struct GBA* gba, int timerId, uint32_t cyclesLate) {
 	if (!gba->audio.enable) {
 		return;
 	}
 	if ((gba->audio.chALeft || gba->audio.chARight) && gba->audio.chATimer == timerId) {
 		GBAAudioSampleFIFO(&gba->audio, 0, cyclesLate);
-=======
-	if (GBATimerFlagsIsDoIrq(timer->flags)) {
-		GBARaiseIRQ(gba, IRQ_TIMER0 + timerId, cyclesLate);
->>>>>>> c9e1f5d6
 	}
 
 	if ((gba->audio.chBLeft || gba->audio.chBRight) && gba->audio.chBTimer == timerId) {
@@ -61,9 +56,9 @@
 	struct GBA* gba = context;
 	GBATimerUpdateAudio(gba, 0, cyclesLate);
 	GBATimerUpdate(timing, &gba->timers[0], &gba->memory.io[REG_TM0CNT_LO >> 1], cyclesLate);
-	GBATimerIrq(gba, 0);
+	GBATimerIrq(gba, 0, cyclesLate);
 	if (GBATimerUpdateCountUp(timing, &gba->timers[1], &gba->memory.io[REG_TM1CNT_LO >> 1], cyclesLate)) {
-		GBATimerIrq(gba, 1);
+		GBATimerIrq(gba, 1, cyclesLate);
 	}
 }
 
@@ -71,25 +66,25 @@
 	struct GBA* gba = context;
 	GBATimerUpdateAudio(gba, 1, cyclesLate);
 	GBATimerUpdate(timing, &gba->timers[1], &gba->memory.io[REG_TM1CNT_LO >> 1], cyclesLate);
-	GBATimerIrq(gba, 1);
+	GBATimerIrq(gba, 1, cyclesLate);
 	if (GBATimerUpdateCountUp(timing, &gba->timers[2], &gba->memory.io[REG_TM2CNT_LO >> 1], cyclesLate)) {
-		GBATimerIrq(gba, 2);
+		GBATimerIrq(gba, 2, cyclesLate);
 	}
 }
 
 static void GBATimerUpdate2(struct mTiming* timing, void* context, uint32_t cyclesLate) {
 	struct GBA* gba = context;
 	GBATimerUpdate(timing, &gba->timers[2], &gba->memory.io[REG_TM2CNT_LO >> 1], cyclesLate);
-	GBATimerIrq(gba, 2);
+	GBATimerIrq(gba, 2, cyclesLate);
 	if (GBATimerUpdateCountUp(timing, &gba->timers[3], &gba->memory.io[REG_TM3CNT_LO >> 1], cyclesLate)) {
-		GBATimerIrq(gba, 3);
+		GBATimerIrq(gba, 3, cyclesLate);
 	}
 }
 
 static void GBATimerUpdate3(struct mTiming* timing, void* context, uint32_t cyclesLate) {
 	struct GBA* gba = context;
 	GBATimerUpdate(timing, &gba->timers[3], &gba->memory.io[REG_TM3CNT_LO >> 1], cyclesLate);
-	GBATimerIrq(gba, 3);
+	GBATimerIrq(gba, 3, cyclesLate);
 }
 
 void GBATimerInit(struct GBA* gba) {
