--- conflicted
+++ resolved
@@ -50,11 +50,7 @@
 	int32_t tickMask = (1 << GBATimerFlagsGetPrescaleBits(timer->flags)) - 1;
 	currentTime &= ~tickMask;
 	timer->lastEvent = currentTime;
-<<<<<<< HEAD
-	GBATimerUpdateRegisterInternal(timer, timing, io, 0);
-=======
-	GBATimerUpdateRegister(gba, timerId, TIMER_RELOAD_DELAY + cyclesLate);
->>>>>>> fc53fc96
+	GBATimerUpdateRegisterInternal(timer, timing, io, TIMER_RELOAD_DELAY + cyclesLate);
 
 	if (GBATimerFlagsIsDoIrq(timer->flags)) {
 		timer->flags = GBATimerFlagsFillIrqPending(timer->flags);
@@ -174,13 +170,8 @@
 	*io = tickIncrement;
 	if (!mTimingIsScheduled(timing, &timer->event)) {
 		tickIncrement = (0x10000 - tickIncrement) << prescaleBits;
-<<<<<<< HEAD
 		currentTime -= mTimingCurrentTime(timing) - skew;
-		mTimingSchedule(timing, &timer->event, TIMER_RELOAD_DELAY + tickIncrement + currentTime);
-=======
-		currentTime -= mTimingCurrentTime(&gba->timing) - cyclesLate;
-		mTimingSchedule(&gba->timing, &currentTimer->event, tickIncrement + currentTime);
->>>>>>> fc53fc96
+		mTimingSchedule(timing, &timer->event, tickIncrement + currentTime);
 	}
 }
 
