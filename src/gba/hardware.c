--- conflicted
+++ resolved
@@ -260,40 +260,26 @@
 		}
 	}
 
-<<<<<<< HEAD
 	rtc->bits = 0;
 	rtc->bitsRead = 0;
 	if (!rtc->bytesRemaining) {
 		rtc->commandActive = 0;
 		rtc->command = RTCCommandDataClearReading(rtc->command);
-=======
-	hw->rtc.bits = 0;
-	hw->rtc.bitsRead = 0;
-	if (!hw->rtc.bytesRemaining) {
-		hw->rtc.commandActive = 0;
-		hw->rtc.command = 0;
->>>>>>> 4f8fe384
 	}
 }
 
 unsigned GBARTCOutput(struct GBARTC* rtc) {
 	uint8_t outputByte = 0;
-<<<<<<< HEAD
+	if (!rtc->commandActive) {
+		mLOG(GBA_HW, GAME_ERROR, "Attempting to use RTC without an active command");
+		return 0;
+	}
 	switch (RTCCommandDataGetCommand(rtc->command)) {
 	case RTC_STATUS1:
 		outputByte = rtc->control;
 		break;
 	case RTC_STATUS2:
 		outputByte = rtc->status2;
-=======
-	if (!hw->rtc.commandActive) {
-		mLOG(GBA_HW, GAME_ERROR, "Attempting to use RTC without an active command");
-		return 0;
-	}
-	switch (RTCCommandDataGetCommand(hw->rtc.command)) {
-	case RTC_CONTROL:
-		outputByte = hw->rtc.control;
->>>>>>> 4f8fe384
 		break;
 	case RTC_DATETIME:
 	case RTC_TIME:
