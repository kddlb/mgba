--- conflicted
+++ resolved
@@ -844,7 +844,6 @@
 	}
 }
 
-<<<<<<< HEAD
 void GBAVideoSoftwareRendererPreprocessBuffer(struct GBAVideoSoftwareRenderer* softwareRenderer, int y) {
 	int x;
 	int masterEnd = softwareRenderer->masterEnd;
@@ -947,14 +946,6 @@
 		}
 	}
 }
-=======
-#define TEST_LAYER_ENABLED(X) \
-	!renderer->d.disableBG[X] && \
-	(renderer->bg[X].enabled == 4 && \
-	(GBAWindowControlIsBg ## X ## Enable(renderer->currentWindow.packed) || \
-	(GBARegisterDISPCNTIsObjwinEnable(renderer->dispcnt) && GBAWindowControlIsBg ## X ## Enable (renderer->objwin.packed))) && \
-	renderer->bg[X].priority == priority)
->>>>>>> 9ed127d5
 
 int GBAVideoSoftwareRendererPreprocessSpriteLayer(struct GBAVideoSoftwareRenderer* renderer, int y) {
 	int w;
