/* Copyright (c) 2013-2015 Jeffrey Pfau
 *
 * This Source Code Form is subject to the terms of the Mozilla Public
 * License, v. 2.0. If a copy of the MPL was not distributed with this
 * file, You can obtain one at http://mozilla.org/MPL/2.0/. */
#include "gba/renderers/software-private.h"

#define SPRITE_NORMAL_LOOP(DEPTH, TYPE) \
	SPRITE_YBASE_ ## DEPTH(inY); \
	unsigned tileData; \
	for (; outX < condition; ++outX, inX += xOffset) { \
		if (!(renderer->row[outX] & FLAG_UNWRITTEN)) { \
			continue; \
		} \
		renderer->spriteCyclesRemaining -= 1; \
		SPRITE_XBASE_ ## DEPTH(inX); \
		SPRITE_DRAW_PIXEL_ ## DEPTH ## _ ## TYPE(inX); \
	}

#define SPRITE_MOSAIC_LOOP(DEPTH, TYPE) \
	SPRITE_YBASE_ ## DEPTH(inY); \
	unsigned tileData; \
	if (outX % mosaicH) { \
		if (!inX && xOffset > 0) { \
			inX = mosaicH - (outX % mosaicH); \
			outX += mosaicH - (outX % mosaicH); \
		} else if (inX == width - xOffset) { \
			inX = mosaicH + (outX % mosaicH); \
			outX += mosaicH - (outX % mosaicH); \
		} \
	} \
	for (; outX < condition; ++outX, inX += xOffset) { \
		if (!(renderer->row[outX] & FLAG_UNWRITTEN)) { \
			continue; \
		} \
		int localX = inX - xOffset * (outX % mosaicH); \
		if (localX < 0 || localX > width - 1) { \
			continue; \
		} \
		SPRITE_XBASE_ ## DEPTH(localX); \
		SPRITE_DRAW_PIXEL_ ## DEPTH ## _ ## TYPE(localX); \
	}

#define SPRITE_TRANSFORMED_LOOP(DEPTH, TYPE) \
	unsigned tileData; \
	unsigned widthMask = ~(width - 1); \
	unsigned heightMask = ~(height - 1); \
	for (; outX < condition; ++outX, ++inX) { \
		if (!(renderer->row[outX] & FLAG_UNWRITTEN)) { \
			continue; \
		} \
		renderer->spriteCyclesRemaining -= 2; \
		xAccum += mat.a; \
		yAccum += mat.c; \
		int localX = xAccum >> 8; \
		int localY = yAccum >> 8; \
		\
		if (localX & widthMask || localY & heightMask) { \
			break; \
		} \
		\
		SPRITE_YBASE_ ## DEPTH(localY); \
		SPRITE_XBASE_ ## DEPTH(localX); \
		SPRITE_DRAW_PIXEL_ ## DEPTH ## _ ## TYPE(localX); \
	}

#define SPRITE_XBASE_16(localX) unsigned xBase = (localX & ~0x7) * 4 + ((localX >> 1) & 2);
#define SPRITE_YBASE_16(localY) unsigned yBase = (localY & ~0x7) * stride + (localY & 0x7) * 4;

#define SPRITE_DRAW_PIXEL_16_NORMAL(localX) \
	uint32_t spriteBase = ((yBase + charBase + xBase) & 0x3FFFE); \
	uint16_t* vramBase = renderer->d.vramOBJ[spriteBase >> VRAM_BLOCK_OFFSET]; \
	if (UNLIKELY(!vramBase)) { \
		return 0; \
	} \
	LOAD_16(tileData, spriteBase & VRAM_BLOCK_MASK, vramBase); \
	tileData = (tileData >> ((localX & 3) << 2)) & 0xF; \
	current = renderer->spriteLayer[outX]; \
	if ((current & FLAG_ORDER_MASK) > flags) { \
		if (tileData) { \
			renderer->spriteLayer[outX] = palette[tileData] | flags; \
		} else if (current != FLAG_UNWRITTEN) { \
			renderer->spriteLayer[outX] = (current & ~FLAG_ORDER_MASK) | GBAObjAttributesCGetPriority(sprite->c) << OFFSET_PRIORITY; \
		} \
	}

#define SPRITE_DRAW_PIXEL_16_NORMAL_OBJWIN(localX) \
	uint32_t spriteBase = ((yBase + charBase + xBase) & 0x3FFFE); \
	uint16_t* vramBase = renderer->d.vramOBJ[spriteBase >> VRAM_BLOCK_OFFSET]; \
	if (UNLIKELY(!vramBase)) { \
		return 0; \
	} \
	LOAD_16(tileData, spriteBase & VRAM_BLOCK_MASK, vramBase); \
	tileData = (tileData >> ((localX & 3) << 2)) & 0xF; \
	current = renderer->spriteLayer[outX]; \
	if ((current & FLAG_ORDER_MASK) > flags) { \
		if (tileData) { \
			unsigned color = (renderer->row[outX] & FLAG_OBJWIN) ? objwinPalette[tileData] : palette[tileData]; \
			renderer->spriteLayer[outX] = color | flags; \
		} else if (current != FLAG_UNWRITTEN) { \
			renderer->spriteLayer[outX] = (current & ~FLAG_ORDER_MASK) | GBAObjAttributesCGetPriority(sprite->c) << OFFSET_PRIORITY; \
		} \
	}

#define SPRITE_DRAW_PIXEL_16_OBJWIN(localX) \
	uint32_t spriteBase = ((yBase + charBase + xBase) & 0x3FFFE); \
	uint16_t* vramBase = renderer->d.vramOBJ[spriteBase >> VRAM_BLOCK_OFFSET]; \
	if (UNLIKELY(!vramBase)) { \
		return 0; \
	} \
	LOAD_16(tileData, spriteBase & VRAM_BLOCK_MASK, vramBase); \
	tileData = (tileData >> ((localX & 3) << 2)) & 0xF; \
	if (tileData) { \
		renderer->row[outX] |= FLAG_OBJWIN; \
	}

#define SPRITE_XBASE_256(localX) unsigned xBase = (localX & ~0x7) * 8 + (localX & 6);
#define SPRITE_YBASE_256(localY) unsigned yBase = (localY & ~0x7) * stride + (localY & 0x7) * 8;

#define SPRITE_DRAW_PIXEL_256_NORMAL(localX) \
	uint32_t spriteBase = ((yBase + charBase + xBase) & 0x3FFFE); \
	uint16_t* vramBase = renderer->d.vramOBJ[spriteBase >> VRAM_BLOCK_OFFSET]; \
	if (UNLIKELY(!vramBase)) { \
		return 0; \
	} \
	LOAD_16(tileData, spriteBase & VRAM_BLOCK_MASK, vramBase); \
	tileData = (tileData >> ((localX & 1) << 3)) & 0xFF; \
	current = renderer->spriteLayer[outX]; \
	if ((current & FLAG_ORDER_MASK) > flags) { \
		if (tileData) { \
			renderer->spriteLayer[outX] = palette[tileData] | flags; \
		} else if (current != FLAG_UNWRITTEN) { \
			renderer->spriteLayer[outX] = (current & ~FLAG_ORDER_MASK) | GBAObjAttributesCGetPriority(sprite->c) << OFFSET_PRIORITY; \
		} \
	}

#define SPRITE_DRAW_PIXEL_256_NORMAL_OBJWIN(localX) \
	uint32_t spriteBase = ((yBase + charBase + xBase) & 0x3FFFE); \
	uint16_t* vramBase = renderer->d.vramOBJ[spriteBase >> VRAM_BLOCK_OFFSET]; \
	if (UNLIKELY(!vramBase)) { \
		return 0; \
	} \
	LOAD_16(tileData, spriteBase & VRAM_BLOCK_MASK, vramBase); \
	tileData = (tileData >> ((localX & 1) << 3)) & 0xFF; \
	current = renderer->spriteLayer[outX]; \
	if ((current & FLAG_ORDER_MASK) > flags) { \
		if (tileData) { \
			unsigned color = (renderer->row[outX] & FLAG_OBJWIN) ? objwinPalette[tileData] : palette[tileData]; \
			renderer->spriteLayer[outX] = color | flags; \
		} else if (current != FLAG_UNWRITTEN) { \
			renderer->spriteLayer[outX] = (current & ~FLAG_ORDER_MASK) | GBAObjAttributesCGetPriority(sprite->c) << OFFSET_PRIORITY; \
		} \
	}

#define SPRITE_DRAW_PIXEL_256_OBJWIN(localX) \
	uint32_t spriteBase = ((yBase + charBase + xBase) & 0x3FFFE); \
	uint16_t* vramBase = renderer->d.vramOBJ[spriteBase >> VRAM_BLOCK_OFFSET]; \
	if (UNLIKELY(!vramBase)) { \
		return 0; \
	} \
	LOAD_16(tileData, spriteBase & VRAM_BLOCK_MASK, vramBase); \
	tileData = (tileData >> ((localX & 1) << 3)) & 0xFF; \
	if (tileData) { \
		renderer->row[outX] |= FLAG_OBJWIN; \
	}

#ifndef COLOR_16_BIT
#define TILE_TO_COLOR(tileData) \
	unsigned color32; \
	color32 = 0; \
	color32 |= (tileData << 3) & 0xF8; \
	color32 |= (tileData << 6) & 0xF800; \
	color32 |= (tileData << 9) & 0xF80000; \
	color32 |= (color32 >> 5) & 0x070707; \
	color = color32;
#elif COLOR_5_6_5
#define TILE_TO_COLOR(tileData) \
	uint16_t color16 = 0; \
	color16 |= (tileData & 0x001F) << 11; \
	color16 |= (tileData & 0x03E0) << 1; \
	color16 |= (tileData & 0x7C00) >> 10; \
	color = color16;
#else
#define TILE_TO_COLOR(tileData) \
	color = tileData;
#endif

#define SPRITE_XBASE_BITMAP(localX) unsigned xBase = (localX & (stride - 1)) << 1;
#define SPRITE_YBASE_BITMAP(localY) unsigned yBase = localY * (stride << 1);

#define SPRITE_DRAW_PIXEL_BITMAP_NORMAL(localX) \
	uint32_t spriteBase = ((yBase + charBase + xBase) & 0x3FFFE); \
	uint16_t* vramBase = renderer->d.vramOBJ[spriteBase >> VRAM_BLOCK_OFFSET]; \
	if (UNLIKELY(!vramBase)) { \
		return 0; \
	} \
	LOAD_16(tileData, spriteBase & VRAM_BLOCK_MASK, vramBase); \
	current = renderer->spriteLayer[outX]; \
	if ((current & FLAG_ORDER_MASK) > flags) { \
		if (tileData & 0x8000) { \
			uint32_t color; \
			TILE_TO_COLOR(tileData); \
			renderer->spriteLayer[outX] = color | flags; \
		} else if (current != FLAG_UNWRITTEN) { \
			renderer->spriteLayer[outX] = (current & ~FLAG_ORDER_MASK) | GBAObjAttributesCGetPriority(sprite->c) << OFFSET_PRIORITY; \
		} \
	}

#define SPRITE_DRAW_PIXEL_BITMAP_NORMAL_OBJWIN(localX) SPRITE_DRAW_PIXEL_BITMAP_NORMAL(localX)

#define SPRITE_DRAW_PIXEL_BITMAP_OBJWIN(localX) \
	uint32_t spriteBase = ((yBase + charBase + xBase) & 0x3FFFE); \
	uint16_t* vramBase = renderer->d.vramOBJ[spriteBase >> VRAM_BLOCK_OFFSET]; \
	if (UNLIKELY(!vramBase)) { \
		return 0; \
	} \
	LOAD_16(tileData, spriteBase & VRAM_BLOCK_MASK, vramBase); \
	if (tileData & 0x8000) { \
		renderer->row[outX] |= FLAG_OBJWIN; \
	}

int GBAVideoSoftwareRendererPreprocessSprite(struct GBAVideoSoftwareRenderer* renderer, struct GBAObj* sprite, int y) {
	int width = GBAVideoObjSizes[GBAObjAttributesAGetShape(sprite->a) * 4 + GBAObjAttributesBGetSize(sprite->b)][0];
	int height = GBAVideoObjSizes[GBAObjAttributesAGetShape(sprite->a) * 4 + GBAObjAttributesBGetSize(sprite->b)][1];
	int start = renderer->start;
	int end = renderer->end;
	uint32_t flags = GBAObjAttributesCGetPriority(sprite->c) << OFFSET_PRIORITY;
	flags |= FLAG_TARGET_1 * ((GBAWindowControlIsBlendEnable(renderer->currentWindow.packed) && renderer->target1Obj && renderer->blendEffect == BLEND_ALPHA) || GBAObjAttributesAGetMode(sprite->a) == OBJ_MODE_SEMITRANSPARENT);
	flags |= FLAG_OBJWIN * (GBAObjAttributesAGetMode(sprite->a) == OBJ_MODE_OBJWIN);
	if ((flags & FLAG_OBJWIN) && renderer->currentWindow.priority < renderer->objwin.priority) {
		return 0;
	}
	int32_t x = (uint32_t) GBAObjAttributesBGetX(sprite->b) << 23;
	x >>= 23;
	x += renderer->objOffsetX;
	unsigned charBase = GBAObjAttributesCGetTile(sprite->c);
	if (GBAObjAttributesAGetMode(sprite->a) == OBJ_MODE_BITMAP && renderer->bitmapStride) {
		charBase = (charBase & (renderer->bitmapStride - 1)) * 0x10 + (charBase & ~(renderer->bitmapStride - 1)) * 0x80;
	} else {
		charBase *= renderer->tileStride;
	}
	if (!renderer->d.vramOBJ[charBase >> VRAM_BLOCK_OFFSET]) {
		return 0;
	}
	if (renderer->spriteCyclesRemaining <= 0) {
		return 0;
	}

	int objwinSlowPath = GBARegisterDISPCNTIsObjwinEnable(renderer->dispcnt) && GBAWindowControlGetBlendEnable(renderer->objwin.packed) != GBAWindowControlIsBlendEnable(renderer->currentWindow.packed);
	int variant = renderer->target1Obj &&
	              GBAWindowControlIsBlendEnable(renderer->currentWindow.packed) &&
	              (renderer->blendEffect == BLEND_BRIGHTEN || renderer->blendEffect == BLEND_DARKEN);
	if (GBAObjAttributesAGetMode(sprite->a) == OBJ_MODE_SEMITRANSPARENT || objwinSlowPath) {
		int target2 = renderer->target2Bd;
		target2 |= renderer->bg[0].target2;
		target2 |= renderer->bg[1].target2;
		target2 |= renderer->bg[2].target2;
		target2 |= renderer->bg[3].target2;
		if (target2) {
			flags |= FLAG_REBLEND;
			variant = 0;
		} else {
			flags &= ~FLAG_TARGET_1;
		}
	}

	color_t* palette = &renderer->normalPalette[0x100];
	color_t* objwinPalette = palette;

	if (GBAObjAttributesAIs256Color(sprite->a) && renderer->objExtPalette) {
		if (!variant) {
			palette = renderer->objExtPalette;
			objwinPalette = palette;
		} else {
			palette = renderer->objExtVariantPalette;
			if (GBAWindowControlIsBlendEnable(renderer->objwin.packed)) {
				objwinPalette = palette;
			}
		}
	} else if (variant) {
		palette = &renderer->variantPalette[0x100];
		if (GBAWindowControlIsBlendEnable(renderer->objwin.packed)) {
			objwinPalette = palette;
		}
	}

	int inY = y - ((int) GBAObjAttributesAGetY(sprite->a) + renderer->objOffsetY);
	int stride = GBARegisterDISPCNTIsObjCharacterMapping(renderer->dispcnt) ? (width >> !GBAObjAttributesAIs256Color(sprite->a)) : 0x80;
	if (GBAObjAttributesAGetMode(sprite->a) == OBJ_MODE_BITMAP && renderer->bitmapStride) {
		stride = renderer->bitmapStride << 3;
	}

	uint32_t current;
	if (GBAObjAttributesAIsTransformed(sprite->a)) {
		int totalWidth = width << GBAObjAttributesAGetDoubleSize(sprite->a);
		int totalHeight = height << GBAObjAttributesAGetDoubleSize(sprite->a);
		struct GBAOAMMatrix mat;
		LOAD_16(mat.a, 0, &renderer->d.oam->mat[GBAObjAttributesBGetMatIndex(sprite->b)].a);
		LOAD_16(mat.b, 0, &renderer->d.oam->mat[GBAObjAttributesBGetMatIndex(sprite->b)].b);
		LOAD_16(mat.c, 0, &renderer->d.oam->mat[GBAObjAttributesBGetMatIndex(sprite->b)].c);
		LOAD_16(mat.d, 0, &renderer->d.oam->mat[GBAObjAttributesBGetMatIndex(sprite->b)].d);

		if (inY < 0) {
			inY += 256;
		}
		int outX = x >= start ? x : start;
		int condition = x + totalWidth;
		int inX = outX - x;
		if (end < condition) {
			condition = end;
		}

		int xAccum = mat.a * (inX - 1 - (totalWidth >> 1)) + mat.b * (inY - (totalHeight >> 1)) + (width << 7);
		int yAccum = mat.c * (inX - 1 - (totalWidth >> 1)) + mat.d * (inY - (totalHeight >> 1)) + (height << 7);

		// Clip off early pixels
		// TODO: Transform end coordinates too
		if (mat.a) {
			if ((xAccum >> 8) < 0) {
				int32_t diffX = -xAccum - 1;
				int32_t x = mat.a ? diffX / mat.a : 0;
				xAccum += mat.a * x;
				yAccum += mat.c * x;
				outX += x;
				inX += x;
			} else if ((xAccum >> 8) >= width) {
				int32_t diffX = (width << 8) - xAccum;
				int32_t x = mat.a ? diffX / mat.a : 0;
				xAccum += mat.a * x;
				yAccum += mat.c * x;
				outX += x;
				inX += x;
			}
		}
		if (mat.c) {
			if ((yAccum >> 8) < 0) {
				int32_t diffY = - yAccum - 1;
				int32_t y = mat.c ? diffY / mat.c : 0;
				xAccum += mat.a * y;
				yAccum += mat.c * y;
				outX += y;
				inX += y;
			} else if ((yAccum >> 8) >= height) {
				int32_t diffY = (height << 8) - yAccum;
				int32_t y = mat.c ? diffY / mat.c : 0;
				xAccum += mat.a * y;
				yAccum += mat.c * y;
				outX += y;
				inX += y;
			}
		}

		if (outX < start || outX >= condition) {
			return 0;
		}
		renderer->spriteCyclesRemaining -= 10;

		if (GBAObjAttributesAGetMode(sprite->a) == OBJ_MODE_BITMAP && renderer->bitmapStride) {
			int alpha = GBAObjAttributesCGetPalette(sprite->c);
			if (flags & FLAG_OBJWIN) {
				SPRITE_TRANSFORMED_LOOP(BITMAP, OBJWIN);
			} else if (objwinSlowPath) {
				SPRITE_TRANSFORMED_LOOP(BITMAP, NORMAL_OBJWIN);
			} else {
				SPRITE_TRANSFORMED_LOOP(BITMAP, NORMAL);
			}
		} else if (!GBAObjAttributesAIs256Color(sprite->a)) {
			palette = &palette[GBAObjAttributesCGetPalette(sprite->c) << 4];
			if (flags & FLAG_OBJWIN) {
				SPRITE_TRANSFORMED_LOOP(16, OBJWIN);
			} else if (objwinSlowPath) {
				objwinPalette = &objwinPalette[GBAObjAttributesCGetPalette(sprite->c) << 4];
				SPRITE_TRANSFORMED_LOOP(16, NORMAL_OBJWIN);
			} else {
				SPRITE_TRANSFORMED_LOOP(16, NORMAL);
			}
		} else if (!renderer->objExtPalette) {
			if (flags & FLAG_OBJWIN) {
				SPRITE_TRANSFORMED_LOOP(256, OBJWIN);
			} else if (objwinSlowPath) {
				SPRITE_TRANSFORMED_LOOP(256, NORMAL_OBJWIN);
			} else {
				SPRITE_TRANSFORMED_LOOP(256, NORMAL);
			}
		} else {
			palette = &palette[GBAObjAttributesCGetPalette(sprite->c) << 8];
			if (flags & FLAG_OBJWIN) {
				SPRITE_TRANSFORMED_LOOP(256, OBJWIN);
			} else if (objwinSlowPath) {
				objwinPalette = &objwinPalette[GBAObjAttributesCGetPalette(sprite->c) << 8];
				SPRITE_TRANSFORMED_LOOP(256, NORMAL_OBJWIN);
			} else {
				SPRITE_TRANSFORMED_LOOP(256, NORMAL);
			}
		}
<<<<<<< HEAD
		if (x + totalWidth > renderer->masterEnd) {
			renderer->spriteCyclesRemaining -= (x + totalWidth - renderer->masterEnd) * 2;
=======
		if (end == VIDEO_HORIZONTAL_PIXELS && x + totalWidth > VIDEO_HORIZONTAL_PIXELS) {
			renderer->spriteCyclesRemaining -= (x + totalWidth - VIDEO_HORIZONTAL_PIXELS) * 2;
>>>>>>> 18065c8b
		}
	} else {
		int outX = x >= start ? x : start;
		int condition = x + width;
		int mosaicH = 1;
		if (GBAObjAttributesAIsMosaic(sprite->a)) {
			mosaicH = GBAMosaicControlGetObjH(renderer->mosaic) + 1;
			if (condition % mosaicH) {
				condition += mosaicH - (condition % mosaicH);
			}
		}
		if ((int) GBAObjAttributesAGetY(sprite->a) + height - 256 >= 0) {
			inY += 256;
		}
		if (GBAObjAttributesBIsVFlip(sprite->b)) {
			inY = height - inY - 1;
		}
		if (end < condition) {
			condition = end;
		}
		int inX = outX - x;
		int xOffset = 1;
		if (GBAObjAttributesBIsHFlip(sprite->b)) {
			inX = width - inX - 1;
			xOffset = -1;
		}
		if (GBAObjAttributesAGetMode(sprite->a) == OBJ_MODE_BITMAP && renderer->bitmapStride) {
			int alpha = GBAObjAttributesCGetPalette(sprite->c);
			if (flags & FLAG_OBJWIN) {
				SPRITE_NORMAL_LOOP(BITMAP, OBJWIN);
			} else if (mosaicH > 1) {
				if (objwinSlowPath) {
					SPRITE_MOSAIC_LOOP(BITMAP, NORMAL_OBJWIN);
				} else {
					SPRITE_MOSAIC_LOOP(BITMAP, NORMAL);
				}
			} else if (objwinSlowPath) {
				SPRITE_NORMAL_LOOP(BITMAP, NORMAL_OBJWIN);
			} else {
				SPRITE_NORMAL_LOOP(BITMAP, NORMAL);
			}
		} else if (!GBAObjAttributesAIs256Color(sprite->a)) {
			palette = &palette[GBAObjAttributesCGetPalette(sprite->c) << 4];
			if (flags & FLAG_OBJWIN) {
				SPRITE_NORMAL_LOOP(16, OBJWIN);
			} else if (mosaicH > 1) {
				if (objwinSlowPath) {
					objwinPalette = &objwinPalette[GBAObjAttributesCGetPalette(sprite->c) << 4];
					SPRITE_MOSAIC_LOOP(16, NORMAL_OBJWIN);
				} else {
					SPRITE_MOSAIC_LOOP(16, NORMAL);
				}
			} else if (objwinSlowPath) {
				objwinPalette = &objwinPalette[GBAObjAttributesCGetPalette(sprite->c) << 4];
				SPRITE_NORMAL_LOOP(16, NORMAL_OBJWIN);
			} else {
				SPRITE_NORMAL_LOOP(16, NORMAL);
			}
		} else if (!renderer->objExtPalette) {
			if (flags & FLAG_OBJWIN) {
				SPRITE_NORMAL_LOOP(256, OBJWIN);
			} else if (mosaicH > 1) {
				if (objwinSlowPath) {
					SPRITE_MOSAIC_LOOP(256, NORMAL_OBJWIN);
				} else {
					SPRITE_MOSAIC_LOOP(256, NORMAL);
				}
			} else if (objwinSlowPath) {
				SPRITE_NORMAL_LOOP(256, NORMAL_OBJWIN);
			} else {
				SPRITE_NORMAL_LOOP(256, NORMAL);
			}
		} else {
			palette = &palette[GBAObjAttributesCGetPalette(sprite->c) << 8];
			if (flags & FLAG_OBJWIN) {
				SPRITE_NORMAL_LOOP(256, OBJWIN);
			} else if (mosaicH > 1) {
				if (objwinSlowPath) {
					SPRITE_MOSAIC_LOOP(256, NORMAL_OBJWIN);
				} else {
					SPRITE_MOSAIC_LOOP(256, NORMAL);
				}
			} else if (objwinSlowPath) {
				objwinPalette = &objwinPalette[GBAObjAttributesCGetPalette(sprite->c) << 8];
				SPRITE_NORMAL_LOOP(256, NORMAL_OBJWIN);
			} else {
				SPRITE_NORMAL_LOOP(256, NORMAL);
			}

		}
<<<<<<< HEAD
		if (x + width > renderer->masterEnd) {
			renderer->spriteCyclesRemaining -= x + width - renderer->masterEnd;
=======
		if (end == VIDEO_HORIZONTAL_PIXELS && x + width > VIDEO_HORIZONTAL_PIXELS) {
			renderer->spriteCyclesRemaining -= x + width - VIDEO_HORIZONTAL_PIXELS;
>>>>>>> 18065c8b
		}
	}
	return 1;
}

void GBAVideoSoftwareRendererPostprocessSprite(struct GBAVideoSoftwareRenderer* renderer, unsigned priority) {
	int x;
	uint32_t flags = FLAG_TARGET_2 * renderer->target2Obj;

	int objwinSlowPath = GBARegisterDISPCNTIsObjwinEnable(renderer->dispcnt);
	bool objwinDisable = false;
	bool objwinOnly = false;
	if (objwinSlowPath) {
		objwinDisable = !GBAWindowControlIsObjEnable(renderer->objwin.packed);
		objwinOnly = !objwinDisable && !GBAWindowControlIsObjEnable(renderer->currentWindow.packed);
		if (objwinDisable && !GBAWindowControlIsObjEnable(renderer->currentWindow.packed)) {
			return;
		}

		if (objwinDisable) {
			for (x = renderer->start; x < renderer->end; ++x) {
				uint32_t color = renderer->spriteLayer[x] & ~FLAG_OBJWIN;
				uint32_t current = renderer->row[x];
				if ((color & FLAG_UNWRITTEN) != FLAG_UNWRITTEN && !(current & FLAG_OBJWIN) && (color & FLAG_PRIORITY) >> OFFSET_PRIORITY == priority) {
					_compositeBlendObjwin(renderer, x, color | flags, current);
				}
			}
			return;
		} else if (objwinOnly) {
			for (x = renderer->start; x < renderer->end; ++x) {
				uint32_t color = renderer->spriteLayer[x] & ~FLAG_OBJWIN;
				uint32_t current = renderer->row[x];
				if ((color & FLAG_UNWRITTEN) != FLAG_UNWRITTEN && (current & FLAG_OBJWIN) && (color & FLAG_PRIORITY) >> OFFSET_PRIORITY == priority) {
					_compositeBlendObjwin(renderer, x, color | flags, current);
				}
			}
			return;
		} else {
			for (x = renderer->start; x < renderer->end; ++x) {
				uint32_t color = renderer->spriteLayer[x] & ~FLAG_OBJWIN;
				uint32_t current = renderer->row[x];
				if ((color & FLAG_UNWRITTEN) != FLAG_UNWRITTEN && (color & FLAG_PRIORITY) >> OFFSET_PRIORITY == priority) {
					_compositeBlendObjwin(renderer, x, color | flags, current);
				}
			}
			return;
		}
	} else if (!GBAWindowControlIsObjEnable(renderer->currentWindow.packed)) {
		return;
	}
	for (x = renderer->start; x < renderer->end; ++x) {
		uint32_t color = renderer->spriteLayer[x] & ~FLAG_OBJWIN;
		uint32_t current = renderer->row[x];
		if ((color & FLAG_UNWRITTEN) != FLAG_UNWRITTEN && (color & FLAG_PRIORITY) >> OFFSET_PRIORITY == priority) {
			_compositeBlendNoObjwin(renderer, x, color | flags, current);
		}
	}
}<|MERGE_RESOLUTION|>--- conflicted
+++ resolved
@@ -393,13 +393,8 @@
 				SPRITE_TRANSFORMED_LOOP(256, NORMAL);
 			}
 		}
-<<<<<<< HEAD
-		if (x + totalWidth > renderer->masterEnd) {
+		if (end == renderer->masterEnd && x + totalWidth > renderer->masterEnd) {
 			renderer->spriteCyclesRemaining -= (x + totalWidth - renderer->masterEnd) * 2;
-=======
-		if (end == VIDEO_HORIZONTAL_PIXELS && x + totalWidth > VIDEO_HORIZONTAL_PIXELS) {
-			renderer->spriteCyclesRemaining -= (x + totalWidth - VIDEO_HORIZONTAL_PIXELS) * 2;
->>>>>>> 18065c8b
 		}
 	} else {
 		int outX = x >= start ? x : start;
@@ -490,13 +485,8 @@
 			}
 
 		}
-<<<<<<< HEAD
-		if (x + width > renderer->masterEnd) {
+		if (end = renderer->masterEnd && x + width > renderer->masterEnd) {
 			renderer->spriteCyclesRemaining -= x + width - renderer->masterEnd;
-=======
-		if (end == VIDEO_HORIZONTAL_PIXELS && x + width > VIDEO_HORIZONTAL_PIXELS) {
-			renderer->spriteCyclesRemaining -= x + width - VIDEO_HORIZONTAL_PIXELS;
->>>>>>> 18065c8b
 		}
 	}
 	return 1;
