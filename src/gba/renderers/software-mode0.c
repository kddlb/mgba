--- conflicted
+++ resolved
@@ -472,10 +472,7 @@
 		} \
 	}
 
-<<<<<<< HEAD
 #define DRAW_BACKGROUND_MODE_0_MOSAIC_256EXT(BLEND, OBJWIN) \
-=======
-#define DRAW_BACKGROUND_MODE_0_MOSAIC_256(BLEND, OBJWIN) \
 	x = inX & 7; \
 	if (mosaicWait) { \
 		int baseX = x - (mosaicH - mosaicWait); \
@@ -502,6 +499,7 @@
 		if (UNLIKELY(charBase >= 0x10000)) { \
 			carryData = 0; \
 		} else { \
+			vram = renderer->d.vramBG[charBase >> VRAM_BLOCK_OFFSET]; \
 			LOAD_32(tileData, charBase, vram); \
 			if (!GBA_TEXT_MAP_HFLIP(mapData)) { \
 				if (x >= 4) { \
@@ -524,7 +522,6 @@
 			carryData = tileData; \
 		} \
 	} \
->>>>>>> 39c6bb2d
 	localX = tileX * 8 + inX; \
 	for (; length; ++tileX) { \
 		mapData = background->mapCache[(localX >> 3) & 0x3F]; \
