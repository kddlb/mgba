/* Copyright (c) 2013-2015 Jeffrey Pfau
 *
 * This Source Code Form is subject to the terms of the Mozilla Public
 * License, v. 2.0. If a copy of the MPL was not distributed with this
 * file, You can obtain one at http://mozilla.org/MPL/2.0/. */
#include "gba/renderers/software-private.h"

#include <mgba/core/interface.h>
#include <mgba/internal/gba/gba.h>

#define MODE_2_COORD_OVERFLOW \
	localX = x & (sizeAdjusted - 1); \
	localY = y & (sizeAdjusted - 1); \

#define MODE_2_COORD_NO_OVERFLOW \
	if ((x | y) & ~(sizeAdjusted - 1)) { \
		continue; \
	} \
	localX = x; \
	localY = y;

#define MODE_2_NO_MOSAIC(COORD) \
	COORD \
	uint32_t screenBase = background->screenBase + (localX >> 11) + (((localY >> 7) & 0x7F0) << background->size); \
	mapData = ((uint8_t*) renderer->d.vramBG[screenBase >> VRAM_BLOCK_OFFSET])[screenBase & VRAM_BLOCK_MASK]; \
	uint32_t charBase = background->charBase + (mapData << 6) + ((localY & 0x700) >> 5) + ((localX & 0x700) >> 8); \
	pixelData = ((uint8_t*) renderer->d.vramBG[charBase >> VRAM_BLOCK_OFFSET])[charBase & VRAM_BLOCK_MASK]; \

#define MODE_2_MOSAIC(COORD) \
		if (!mosaicWait) { \
			MODE_2_NO_MOSAIC(COORD)	\
			mosaicWait = mosaicH; \
		} else { \
			--mosaicWait; \
		}

#define MODE_2_LOOP(MOSAIC, COORD, BLEND, OBJWIN) \
	for (outX = renderer->start; outX < renderer->end; ++outX) { \
		x += background->dx; \
		y += background->dy; \
		\
		uint32_t current = renderer->row[outX]; \
		MOSAIC(COORD) \
		if (pixelData) { \
			COMPOSITE_256_ ## OBJWIN (BLEND, 0); \
		} \
	}

#define DRAW_BACKGROUND_MODE_2(BLEND, OBJWIN) \
	if (background->overflow) { \
		if (mosaicH > 1) { \
			MODE_2_LOOP(MODE_2_MOSAIC, MODE_2_COORD_OVERFLOW, BLEND, OBJWIN); \
		} else { \
			MODE_2_LOOP(MODE_2_NO_MOSAIC, MODE_2_COORD_OVERFLOW, BLEND, OBJWIN); \
		} \
	} else { \
		if (mosaicH > 1) { \
			MODE_2_LOOP(MODE_2_MOSAIC, MODE_2_COORD_NO_OVERFLOW, BLEND, OBJWIN); \
		} else { \
			MODE_2_LOOP(MODE_2_NO_MOSAIC, MODE_2_COORD_NO_OVERFLOW, BLEND, OBJWIN); \
		} \
	}

void GBAVideoSoftwareRendererDrawBackgroundMode2(struct GBAVideoSoftwareRenderer* renderer, struct GBAVideoSoftwareBackground* background, int inY) {
	int sizeAdjusted = 0x8000 << background->size;

	BACKGROUND_BITMAP_INIT;

	uint8_t mapData;
	uint8_t pixelData = 0;

	int outX;

	if (!objwinSlowPath) {
		if (!(flags & FLAG_TARGET_2)) {
			DRAW_BACKGROUND_MODE_2(NoBlend, NO_OBJWIN);
		} else {
			DRAW_BACKGROUND_MODE_2(Blend, NO_OBJWIN);
		}
	} else {
		if (!(flags & FLAG_TARGET_2)) {
			DRAW_BACKGROUND_MODE_2(NoBlend, OBJWIN);
		} else {
			DRAW_BACKGROUND_MODE_2(Blend, OBJWIN);
		}
	}
}

void GBAVideoSoftwareRendererDrawBackgroundMode3(struct GBAVideoSoftwareRenderer* renderer, struct GBAVideoSoftwareBackground* background, int inY) {
	BACKGROUND_BITMAP_INIT;

	uint32_t color = renderer->normalPalette[0];

	int outX;
<<<<<<< HEAD
	for (outX = renderer->start; outX < renderer->end; ++outX) {
		BACKGROUND_BITMAP_ITERATE(renderer->masterEnd, VIDEO_VERTICAL_PIXELS);

		if (!mosaicWait) {
			LOAD_16(color, ((localX >> 8) + (localY >> 8) * renderer->masterEnd) << 1, renderer->d.vramBG[0]);
=======
	uint32_t* pixel;
	for (outX = renderer->start, pixel = &renderer->row[outX]; outX < renderer->end; ++outX, ++pixel) {
		BACKGROUND_BITMAP_ITERATE(GBA_VIDEO_HORIZONTAL_PIXELS, GBA_VIDEO_VERTICAL_PIXELS);

		if (!mosaicWait) {
			LOAD_16(color, ((localX >> 8) + (localY >> 8) * GBA_VIDEO_HORIZONTAL_PIXELS) << 1, renderer->d.vram);
>>>>>>> 3a6756b3
			color = mColorFrom555(color);
			mosaicWait = mosaicH;
		} else {
			--mosaicWait;
		}

		uint32_t current = renderer->row[outX];
		if (!objwinSlowPath || (!(current & FLAG_OBJWIN)) != objwinOnly) {
			unsigned mergedFlags = flags;
			if (current & FLAG_OBJWIN) {
				mergedFlags = objwinFlags;
			}
			if (!variant) {
				_compositeBlendObjwin(renderer, outX, color | mergedFlags, current);
			} else if (renderer->blendEffect == BLEND_BRIGHTEN) {
				_compositeBlendObjwin(renderer, outX, _brighten(color, renderer->bldy) | mergedFlags, current);
			} else if (renderer->blendEffect == BLEND_DARKEN) {
				_compositeBlendObjwin(renderer, outX, _darken(color, renderer->bldy) | mergedFlags, current);
			}
		}
	}
}

void GBAVideoSoftwareRendererDrawBackgroundMode4(struct GBAVideoSoftwareRenderer* renderer, struct GBAVideoSoftwareBackground* background, int inY) {
	BACKGROUND_BITMAP_INIT;

	uint16_t color = renderer->normalPalette[0];
	uint32_t offset = 0;
	if (GBARegisterDISPCNTIsFrameSelect(renderer->dispcnt)) {
		offset = 0xA000;
	}

	int outX;
<<<<<<< HEAD
	for (outX = renderer->start; outX < renderer->end; ++outX) {
		BACKGROUND_BITMAP_ITERATE(renderer->masterEnd, VIDEO_VERTICAL_PIXELS);

		if (!mosaicWait) {
			color = ((uint8_t*)renderer->d.vramBG[0])[offset + (localX >> 8) + (localY >> 8) * renderer->masterEnd];
=======
	uint32_t* pixel;
	for (outX = renderer->start, pixel = &renderer->row[outX]; outX < renderer->end; ++outX, ++pixel) {
		BACKGROUND_BITMAP_ITERATE(GBA_VIDEO_HORIZONTAL_PIXELS, GBA_VIDEO_VERTICAL_PIXELS);

		if (!mosaicWait) {
			color = ((uint8_t*)renderer->d.vram)[offset + (localX >> 8) + (localY >> 8) * GBA_VIDEO_HORIZONTAL_PIXELS];
>>>>>>> 3a6756b3

			mosaicWait = mosaicH;
		} else {
			--mosaicWait;
		}

		uint32_t current = renderer->row[outX];
		if (color && IS_WRITABLE(current)) {
			if (!objwinSlowPath) {
				_compositeBlendNoObjwin(renderer, outX, palette[color] | flags, current);
			} else if (objwinForceEnable || (!(current & FLAG_OBJWIN)) == objwinOnly) {
				color_t* currentPalette = (current & FLAG_OBJWIN) ? objwinPalette : palette;
				unsigned mergedFlags = flags;
				if (current & FLAG_OBJWIN) {
					mergedFlags = objwinFlags;
				}
				_compositeBlendObjwin(renderer, outX, currentPalette[color] | mergedFlags, current);
			}
		}
	}
}

void GBAVideoSoftwareRendererDrawBackgroundMode5(struct GBAVideoSoftwareRenderer* renderer, struct GBAVideoSoftwareBackground* background, int inY) {
	BACKGROUND_BITMAP_INIT;

	uint32_t color = renderer->normalPalette[0];
	uint32_t offset = 0;
	if (GBARegisterDISPCNTIsFrameSelect(renderer->dispcnt)) {
		offset = 0xA000;
	}

	int outX;
	for (outX = renderer->start; outX < renderer->end; ++outX) {
		BACKGROUND_BITMAP_ITERATE(160, 128);

		if (!mosaicWait) {
			LOAD_16(color, offset + (localX >> 8) * 2 + (localY >> 8) * 320, renderer->d.vramBG[0]);
			color = mColorFrom555(color);
			mosaicWait = mosaicH;
		} else {
			--mosaicWait;
		}

		uint32_t current = renderer->row[outX];
		if (!objwinSlowPath || (!(current & FLAG_OBJWIN)) != objwinOnly) {
			unsigned mergedFlags = flags;
			if (current & FLAG_OBJWIN) {
				mergedFlags = objwinFlags;
			}
			if (!variant) {
				_compositeBlendObjwin(renderer, outX, color | mergedFlags, current);
			} else if (renderer->blendEffect == BLEND_BRIGHTEN) {
				_compositeBlendObjwin(renderer, outX, _brighten(color, renderer->bldy) | mergedFlags, current);
			} else if (renderer->blendEffect == BLEND_DARKEN) {
				_compositeBlendObjwin(renderer, outX, _darken(color, renderer->bldy) | mergedFlags, current);
			}
		}
	}
}<|MERGE_RESOLUTION|>--- conflicted
+++ resolved
@@ -92,20 +92,11 @@
 	uint32_t color = renderer->normalPalette[0];
 
 	int outX;
-<<<<<<< HEAD
 	for (outX = renderer->start; outX < renderer->end; ++outX) {
-		BACKGROUND_BITMAP_ITERATE(renderer->masterEnd, VIDEO_VERTICAL_PIXELS);
+		BACKGROUND_BITMAP_ITERATE(renderer->masterEnd, GBA_VIDEO_VERTICAL_PIXELS);
 
 		if (!mosaicWait) {
 			LOAD_16(color, ((localX >> 8) + (localY >> 8) * renderer->masterEnd) << 1, renderer->d.vramBG[0]);
-=======
-	uint32_t* pixel;
-	for (outX = renderer->start, pixel = &renderer->row[outX]; outX < renderer->end; ++outX, ++pixel) {
-		BACKGROUND_BITMAP_ITERATE(GBA_VIDEO_HORIZONTAL_PIXELS, GBA_VIDEO_VERTICAL_PIXELS);
-
-		if (!mosaicWait) {
-			LOAD_16(color, ((localX >> 8) + (localY >> 8) * GBA_VIDEO_HORIZONTAL_PIXELS) << 1, renderer->d.vram);
->>>>>>> 3a6756b3
 			color = mColorFrom555(color);
 			mosaicWait = mosaicH;
 		} else {
@@ -139,20 +130,11 @@
 	}
 
 	int outX;
-<<<<<<< HEAD
 	for (outX = renderer->start; outX < renderer->end; ++outX) {
-		BACKGROUND_BITMAP_ITERATE(renderer->masterEnd, VIDEO_VERTICAL_PIXELS);
+		BACKGROUND_BITMAP_ITERATE(renderer->masterEnd, GBA_VIDEO_VERTICAL_PIXELS);
 
 		if (!mosaicWait) {
 			color = ((uint8_t*)renderer->d.vramBG[0])[offset + (localX >> 8) + (localY >> 8) * renderer->masterEnd];
-=======
-	uint32_t* pixel;
-	for (outX = renderer->start, pixel = &renderer->row[outX]; outX < renderer->end; ++outX, ++pixel) {
-		BACKGROUND_BITMAP_ITERATE(GBA_VIDEO_HORIZONTAL_PIXELS, GBA_VIDEO_VERTICAL_PIXELS);
-
-		if (!mosaicWait) {
-			color = ((uint8_t*)renderer->d.vram)[offset + (localX >> 8) + (localY >> 8) * GBA_VIDEO_HORIZONTAL_PIXELS];
->>>>>>> 3a6756b3
 
 			mosaicWait = mosaicH;
 		} else {
