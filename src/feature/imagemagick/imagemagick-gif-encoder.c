--- conflicted
+++ resolved
@@ -102,17 +102,13 @@
 
 static void _magickVideoDimensionsChanged(struct mAVStream* stream, unsigned width, unsigned height) {
 	struct ImageMagickGIFEncoder* encoder = (struct ImageMagickGIFEncoder*) stream;
-<<<<<<< HEAD
 	if (encoder->iwidth == width && encoder->iheight == height) {
 		return;
 	}
-	free(encoder->frame);
-=======
 	if (width * height > encoder->iwidth * encoder->iheight) {
 		free(encoder->frame);
 		encoder->frame = malloc(width * height * 4);
 	}
->>>>>>> 67a135e5
 	encoder->iwidth = width;
 	encoder->iheight = height;
 	encoder->frame = malloc(encoder->iwidth * encoder->iheight * 4);
