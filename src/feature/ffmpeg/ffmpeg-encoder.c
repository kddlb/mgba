--- conflicted
+++ resolved
@@ -44,39 +44,27 @@
 	encoder->d.postAudioBuffer = 0;
 	encoder->d.videoFrameRateChanged = _ffmpegSetVideoFrameRate;
 
-<<<<<<< HEAD
-	encoder->audioCodec = 0;
-	encoder->videoCodec = 0;
-	encoder->audio = NULL;
-	encoder->video = NULL;
-	encoder->containerFormat = 0;
-=======
 	encoder->audioCodec = NULL;
 	encoder->videoCodec = NULL;
 	encoder->containerFormat = NULL;
->>>>>>> 609d5314
 	FFmpegEncoderSetAudio(encoder, "flac", 0);
 	FFmpegEncoderSetVideo(encoder, "png", 0);
 	FFmpegEncoderSetContainer(encoder, "matroska");
 	FFmpegEncoderSetDimensions(encoder, GBA_VIDEO_HORIZONTAL_PIXELS, GBA_VIDEO_VERTICAL_PIXELS);
 	encoder->iwidth = GBA_VIDEO_HORIZONTAL_PIXELS;
 	encoder->iheight = GBA_VIDEO_VERTICAL_PIXELS;
-<<<<<<< HEAD
 	encoder->frameCycles = VIDEO_TOTAL_LENGTH;
 	encoder->cycles = GBA_ARM7TDMI_FREQUENCY;
-	encoder->resampleContext = 0;
-	encoder->absf = 0;
-	encoder->context = 0;
-=======
 	encoder->resampleContext = NULL;
 	encoder->absf = NULL;
 	encoder->context = NULL;
->>>>>>> 609d5314
 	encoder->scaleContext = NULL;
+	encoder->audio = NULL;
 	encoder->audioStream = NULL;
 	encoder->audioFrame = NULL;
 	encoder->audioBuffer = NULL;
 	encoder->postaudioBuffer = NULL;
+	encoder->video = NULL;
 	encoder->videoStream = NULL;
 	encoder->videoFrame = NULL;
 }
@@ -164,6 +152,12 @@
 		{ AV_PIX_FMT_YUV444P, 5 },
 		{ AV_PIX_FMT_YUV420P, 6 }
 	};
+
+	if (!vcodec) {
+		encoder->videoCodec = 0;
+		return true;
+	}
+
 	AVCodec* codec = avcodec_find_encoder_by_name(vcodec);
 	if (!codec) {
 		return false;
@@ -207,13 +201,13 @@
 	AVOutputFormat* oformat = av_guess_format(encoder->containerFormat, 0, 0);
 	AVCodec* acodec = avcodec_find_encoder_by_name(encoder->audioCodec);
 	AVCodec* vcodec = avcodec_find_encoder_by_name(encoder->videoCodec);
-	if ((encoder->audioCodec && !acodec) || !vcodec || !oformat) {
+	if ((encoder->audioCodec && !acodec) || (encoder->videoCodec && !vcodec) || !oformat) {
 		return false;
 	}
 	if (encoder->audioCodec && !avformat_query_codec(oformat, acodec->id, FF_COMPLIANCE_EXPERIMENTAL)) {
 		return false;
 	}
-	if (!avformat_query_codec(oformat, vcodec->id, FF_COMPLIANCE_EXPERIMENTAL)) {
+	if (encoder->videoCodec && !avformat_query_codec(oformat, vcodec->id, FF_COMPLIANCE_EXPERIMENTAL)) {
 		return false;
 	}
 	return true;
@@ -326,33 +320,18 @@
 		encoder->videoStream = avformat_new_stream(encoder->context, NULL);
 		encoder->video = avcodec_alloc_context3(vcodec);
 #else
-<<<<<<< HEAD
-	encoder->videoStream = avformat_new_stream(encoder->context, vcodec);
-	encoder->video = encoder->videoStream->codec;
-#endif
-	encoder->video->bit_rate = encoder->videoBitrate;
-	encoder->video->width = encoder->width;
-	encoder->video->height = encoder->height;
-	encoder->video->time_base = (AVRational) { encoder->frameCycles, encoder->cycles };
-	encoder->video->framerate = (AVRational) { encoder->cycles, encoder->frameCycles };
-	encoder->video->pix_fmt = encoder->pixFormat;
-	encoder->video->gop_size = 60;
-	encoder->video->max_b_frames = 3;
-	if (encoder->context->oformat->flags & AVFMT_GLOBALHEADER) {
-=======
 		encoder->videoStream = avformat_new_stream(encoder->context, vcodec);
 		encoder->video = encoder->videoStream->codec;
 #endif
 		encoder->video->bit_rate = encoder->videoBitrate;
 		encoder->video->width = encoder->width;
 		encoder->video->height = encoder->height;
-		encoder->video->time_base = (AVRational) { VIDEO_TOTAL_LENGTH, GBA_ARM7TDMI_FREQUENCY };
-		encoder->video->framerate = (AVRational) { GBA_ARM7TDMI_FREQUENCY, VIDEO_TOTAL_LENGTH };
+		encoder->video->time_base = (AVRational) { encoder->frameCycles, encoder->cycles };
+		encoder->video->framerate = (AVRational) { encoder->cycles, encoder->frameCycles };
 		encoder->video->pix_fmt = encoder->pixFormat;
 		encoder->video->gop_size = 60;
 		encoder->video->max_b_frames = 3;
 		if (encoder->context->oformat->flags & AVFMT_GLOBALHEADER) {
->>>>>>> 609d5314
 #ifdef AV_CODEC_FLAG_GLOBAL_HEADER
 			encoder->video->flags |= AV_CODEC_FLAG_GLOBAL_HEADER;
 #else
@@ -439,10 +418,7 @@
 	if (encoder->audio) {
 		avcodec_close(encoder->audio);
 		encoder->audio = NULL;
-<<<<<<< HEAD
-=======
-	}
->>>>>>> 609d5314
+	}
 
 	if (encoder->resampleContext) {
 #ifdef USE_LIBAVRESAMPLE
@@ -468,12 +444,7 @@
 #else
 		avcodec_free_frame(&encoder->videoFrame);
 #endif
-<<<<<<< HEAD
-	avcodec_close(encoder->video);
-	encoder->video = NULL;
-=======
-	}
->>>>>>> 609d5314
+	}
 
 	if (encoder->video) {
 		avcodec_close(encoder->video);
@@ -532,7 +503,7 @@
 #if LIBAVCODEC_VERSION_MAJOR >= 55
 	av_frame_make_writable(encoder->audioFrame);
 #endif
-	if (swr_get_out_samples(encoder->resampleContext, encoder->audioBufferSize / 4) < encoder->audioFrame->nb_samples) {
+	if (swr_get_out_samples(encoder->resampleContext, 1) < encoder->audioFrame->nb_samples) {
 		swr_convert(encoder->resampleContext, NULL, 0, (const uint8_t**) &encoder->audioBuffer, encoder->audioBufferSize / 4);
 		return;
 	}
@@ -603,7 +574,7 @@
 
 void _ffmpegPostVideoFrame(struct mAVStream* stream, const color_t* pixels, size_t stride) {
 	struct FFmpegEncoder* encoder = (struct FFmpegEncoder*) stream;
-	if (!encoder->context) {
+	if (!encoder->context || !encoder->videoCodec) {
 		return;
 	}
 	stride *= BYTES_PER_PIXEL;
@@ -647,29 +618,30 @@
 
 static void _ffmpegSetVideoDimensions(struct mAVStream* stream, unsigned width, unsigned height) {
 	struct FFmpegEncoder* encoder = (struct FFmpegEncoder*) stream;
+	if (!encoder->context || !encoder->videoCodec) {
+		return;
+	}
 	encoder->iwidth = width;
 	encoder->iheight = height;
-	if (encoder->video) {
-		if (encoder->scaleContext) {
-			sws_freeContext(encoder->scaleContext);
-		}
-		encoder->scaleContext = sws_getContext(encoder->iwidth, encoder->iheight,
+	if (encoder->scaleContext) {
+		sws_freeContext(encoder->scaleContext);
+	}
+	encoder->scaleContext = sws_getContext(encoder->iwidth, encoder->iheight,
 #ifdef COLOR_16_BIT
 #ifdef COLOR_5_6_5
-		    AV_PIX_FMT_RGB565,
-#else
-		    AV_PIX_FMT_BGR555,
+	    AV_PIX_FMT_RGB565,
+#else
+	    AV_PIX_FMT_BGR555,
 #endif
 #else
 #ifndef USE_LIBAV
-		    AV_PIX_FMT_0BGR32,
-#else
-		    AV_PIX_FMT_BGR32,
-#endif
-#endif
-		    encoder->videoFrame->width, encoder->videoFrame->height, encoder->video->pix_fmt,
-		    SWS_POINT, 0, 0, 0);
-	}
+	    AV_PIX_FMT_0BGR32,
+#else
+	    AV_PIX_FMT_BGR32,
+#endif
+#endif
+	    encoder->videoFrame->width, encoder->videoFrame->height, encoder->video->pix_fmt,
+	    SWS_POINT, 0, 0, 0);
 }
 
 static void _ffmpegSetVideoFrameRate(struct mAVStream* stream, unsigned numerator, unsigned denominator) {
