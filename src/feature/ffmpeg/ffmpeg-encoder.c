/* Copyright (c) 2013-2015 Jeffrey Pfau
 *
 * This Source Code Form is subject to the terms of the Mozilla Public
 * License, v. 2.0. If a copy of the MPL was not distributed with this
 * file, You can obtain one at http://mozilla.org/MPL/2.0/. */
#include "ffmpeg-encoder.h"

#include <mgba/core/core.h>
#include <mgba/gba/interface.h>

#include <libavcodec/version.h>
#include <libavcodec/avcodec.h>

#include <libavfilter/buffersink.h>
#include <libavfilter/buffersrc.h>

#include <libavutil/version.h>
#if LIBAVUTIL_VERSION_MAJOR >= 53
#include <libavutil/buffer.h>
#endif
#include <libavutil/imgutils.h>
#include <libavutil/mathematics.h>
#include <libavutil/opt.h>

#ifdef USE_LIBAVRESAMPLE
#include <libavresample/avresample.h>
#else
#include <libswresample/swresample.h>
#endif
#include <libswscale/swscale.h>

static void _ffmpegPostVideoFrame(struct mAVStream*, const color_t* pixels, size_t stride);
static void _ffmpegPostAudioFrame(struct mAVStream*, int16_t left, int16_t right);
static void _ffmpegSetVideoDimensions(struct mAVStream*, unsigned width, unsigned height);
static void _ffmpegSetVideoFrameRate(struct mAVStream*, unsigned numerator, unsigned denominator);

static bool _ffmpegWriteAudioFrame(struct FFmpegEncoder* encoder, struct AVFrame* audioFrame);
static bool _ffmpegWriteVideoFrame(struct FFmpegEncoder* encoder, struct AVFrame* videoFrame);

enum {
	PREFERRED_SAMPLE_RATE = 0x8000
};

void FFmpegEncoderInit(struct FFmpegEncoder* encoder) {
#if LIBAVFORMAT_VERSION_INT < AV_VERSION_INT(58, 9, 100)
	av_register_all();
#endif

	encoder->d.videoDimensionsChanged = _ffmpegSetVideoDimensions;
	encoder->d.postVideoFrame = _ffmpegPostVideoFrame;
	encoder->d.postAudioFrame = _ffmpegPostAudioFrame;
	encoder->d.postAudioBuffer = 0;
	encoder->d.videoFrameRateChanged = _ffmpegSetVideoFrameRate;

	encoder->audioCodec = NULL;
	encoder->videoCodec = NULL;
	encoder->containerFormat = NULL;
	FFmpegEncoderSetAudio(encoder, "flac", 0);
	FFmpegEncoderSetVideo(encoder, "libx264", 0, 0);
	FFmpegEncoderSetContainer(encoder, "matroska");
	FFmpegEncoderSetDimensions(encoder, GBA_VIDEO_HORIZONTAL_PIXELS, GBA_VIDEO_VERTICAL_PIXELS);
	encoder->iwidth = GBA_VIDEO_HORIZONTAL_PIXELS;
	encoder->iheight = GBA_VIDEO_VERTICAL_PIXELS;
	encoder->frameCycles = VIDEO_TOTAL_LENGTH;
	encoder->cycles = GBA_ARM7TDMI_FREQUENCY;
	encoder->frameskip = 1;
	encoder->skipResidue = 0;
	encoder->loop = false;
	encoder->ipixFormat =
#ifdef COLOR_16_BIT
#ifdef COLOR_5_6_5
	    AV_PIX_FMT_RGB565;
#else
	    AV_PIX_FMT_BGR555;
#endif
#else
#ifndef USE_LIBAV
	    AV_PIX_FMT_0BGR32;
#else
	    AV_PIX_FMT_BGR32;
#endif
#endif
	encoder->resampleContext = NULL;
	encoder->absf = NULL;
	encoder->context = NULL;
	encoder->scaleContext = NULL;
	encoder->audio = NULL;
	encoder->audioStream = NULL;
	encoder->audioFrame = NULL;
	encoder->audioBuffer = NULL;
	encoder->postaudioBuffer = NULL;
	encoder->video = NULL;
	encoder->videoStream = NULL;
	encoder->videoFrame = NULL;
	encoder->graph = NULL;
	encoder->source = NULL;
	encoder->sink = NULL;
	encoder->sinkFrame = NULL;

	int i;
	for (i = 0; i < FFMPEG_FILTERS_MAX; ++i) {
		encoder->filters[i] = NULL;
	}
}

bool FFmpegEncoderSetAudio(struct FFmpegEncoder* encoder, const char* acodec, unsigned abr) {
	static const struct {
		int format;
		int priority;
	} priorities[] = {
		{ AV_SAMPLE_FMT_S16, 0 },
		{ AV_SAMPLE_FMT_S16P, 1 },
		{ AV_SAMPLE_FMT_S32, 2 },
		{ AV_SAMPLE_FMT_S32P, 2 },
		{ AV_SAMPLE_FMT_FLT, 3 },
		{ AV_SAMPLE_FMT_FLTP, 3 },
		{ AV_SAMPLE_FMT_DBL, 4 },
		{ AV_SAMPLE_FMT_DBLP, 4 }
	};

	if (!acodec) {
		encoder->audioCodec = 0;
		return true;
	}

	AVCodec* codec = avcodec_find_encoder_by_name(acodec);
	if (!codec) {
		return false;
	}

	if (!codec->sample_fmts) {
		return false;
	}
	size_t i;
	size_t j;
	int priority = INT_MAX;
	encoder->sampleFormat = AV_SAMPLE_FMT_NONE;
	for (i = 0; codec->sample_fmts[i] != AV_SAMPLE_FMT_NONE; ++i) {
		for (j = 0; j < sizeof(priorities) / sizeof(*priorities); ++j) {
			if (codec->sample_fmts[i] == priorities[j].format && priority > priorities[j].priority) {
				priority = priorities[j].priority;
				encoder->sampleFormat = codec->sample_fmts[i];
			}
		}
	}
	if (encoder->sampleFormat == AV_SAMPLE_FMT_NONE) {
		return false;
	}
	encoder->sampleRate = PREFERRED_SAMPLE_RATE;
	if (codec->supported_samplerates) {
		for (i = 0; codec->supported_samplerates[i]; ++i) {
			if (codec->supported_samplerates[i] < PREFERRED_SAMPLE_RATE) {
				continue;
			}
			if (encoder->sampleRate == PREFERRED_SAMPLE_RATE || encoder->sampleRate > codec->supported_samplerates[i]) {
				encoder->sampleRate = codec->supported_samplerates[i];
			}
		}
	} else if (codec->id == AV_CODEC_ID_AAC) {
		// HACK: AAC doesn't support 32768Hz (it rounds to 32000), but libfaac doesn't tell us that
		encoder->sampleRate = 44100;
	}
	encoder->audioCodec = acodec;
	encoder->audioBitrate = abr;
	return true;
}

bool FFmpegEncoderSetVideo(struct FFmpegEncoder* encoder, const char* vcodec, unsigned vbr, int frameskip) {
	static const struct {
		enum AVPixelFormat format;
		int priority;
	} priorities[] = {
		{ AV_PIX_FMT_RGB555, 0 },
		{ AV_PIX_FMT_BGR555, 0 },
		{ AV_PIX_FMT_RGB565, 1 },
		{ AV_PIX_FMT_BGR565, 1 },
		{ AV_PIX_FMT_RGB24, 2 },
		{ AV_PIX_FMT_BGR24, 2 },
#ifndef USE_LIBAV
		{ AV_PIX_FMT_BGR0, 3 },
		{ AV_PIX_FMT_RGB0, 3 },
		{ AV_PIX_FMT_0BGR, 3 },
		{ AV_PIX_FMT_0RGB, 3 },
#endif
		{ AV_PIX_FMT_YUV422P, 4 },
		{ AV_PIX_FMT_YUV444P, 5 },
		{ AV_PIX_FMT_YUV420P, 6 },
		{ AV_PIX_FMT_PAL8, 7 },
	};

	if (!vcodec) {
		encoder->videoCodec = 0;
		return true;
	}

	AVCodec* codec = avcodec_find_encoder_by_name(vcodec);
	if (!codec) {
		return false;
	}

	size_t i;
	size_t j;
	int priority = INT_MAX;
	encoder->pixFormat = AV_PIX_FMT_NONE;
	for (i = 0; codec->pix_fmts[i] != AV_PIX_FMT_NONE; ++i) {
		for (j = 0; j < sizeof(priorities) / sizeof(*priorities); ++j) {
			if (codec->pix_fmts[i] == priorities[j].format && priority > priorities[j].priority) {
				priority = priorities[j].priority;
				encoder->pixFormat = codec->pix_fmts[i];
			}
		}
	}
	if (encoder->pixFormat == AV_PIX_FMT_NONE) {
		return false;
	}
	encoder->videoCodec = vcodec;
	encoder->videoBitrate = vbr;
	encoder->frameskip = frameskip + 1;
	return true;
}

bool FFmpegEncoderSetContainer(struct FFmpegEncoder* encoder, const char* container) {
	AVOutputFormat* oformat = av_guess_format(container, 0, 0);
	if (!oformat) {
		return false;
	}
	encoder->containerFormat = container;
	return true;
}

void FFmpegEncoderSetDimensions(struct FFmpegEncoder* encoder, int width, int height) {
	encoder->width = width > 0 ? width : GBA_VIDEO_HORIZONTAL_PIXELS;
	encoder->height = height > 0 ? height : GBA_VIDEO_VERTICAL_PIXELS;
}

void FFmpegEncoderSetLooping(struct FFmpegEncoder* encoder, bool loop) {
	encoder->loop = loop;
}

bool FFmpegEncoderVerifyContainer(struct FFmpegEncoder* encoder) {
	AVOutputFormat* oformat = av_guess_format(encoder->containerFormat, 0, 0);
	AVCodec* acodec = avcodec_find_encoder_by_name(encoder->audioCodec);
	AVCodec* vcodec = avcodec_find_encoder_by_name(encoder->videoCodec);
	if ((encoder->audioCodec && !acodec) || (encoder->videoCodec && !vcodec) || !oformat || (!acodec && !vcodec)) {
		return false;
	}
	if (encoder->audioCodec && !avformat_query_codec(oformat, acodec->id, FF_COMPLIANCE_EXPERIMENTAL)) {
		return false;
	}
	if (encoder->videoCodec && !avformat_query_codec(oformat, vcodec->id, FF_COMPLIANCE_EXPERIMENTAL)) {
		return false;
	}
	return true;
}

bool FFmpegEncoderOpen(struct FFmpegEncoder* encoder, const char* outfile) {
	AVCodec* acodec = avcodec_find_encoder_by_name(encoder->audioCodec);
	AVCodec* vcodec = avcodec_find_encoder_by_name(encoder->videoCodec);
	if ((encoder->audioCodec && !acodec) || (encoder->videoCodec && !vcodec) || !FFmpegEncoderVerifyContainer(encoder)) {
		return false;
	}

	if (encoder->context) {
		return false;
	}

	encoder->currentAudioSample = 0;
	encoder->currentAudioFrame = 0;
	encoder->currentVideoFrame = 0;
	encoder->skipResidue = 0;

	AVOutputFormat* oformat = av_guess_format(encoder->containerFormat, 0, 0);
#ifndef USE_LIBAV
	avformat_alloc_output_context2(&encoder->context, oformat, 0, outfile);
#else
	encoder->context = avformat_alloc_context();
	strncpy(encoder->context->filename, outfile, sizeof(encoder->context->filename) - 1);
	encoder->context->filename[sizeof(encoder->context->filename) - 1] = '\0';
	encoder->context->oformat = oformat;
#endif

	if (acodec) {
#ifdef FFMPEG_USE_CODECPAR
		encoder->audioStream = avformat_new_stream(encoder->context, NULL);
		encoder->audio = avcodec_alloc_context3(acodec);
#else
		encoder->audioStream = avformat_new_stream(encoder->context, acodec);
		encoder->audio = encoder->audioStream->codec;
#endif
		encoder->audio->bit_rate = encoder->audioBitrate;
		encoder->audio->channels = 2;
		encoder->audio->channel_layout = AV_CH_LAYOUT_STEREO;
		encoder->audio->sample_rate = encoder->sampleRate;
		encoder->audio->sample_fmt = encoder->sampleFormat;
		AVDictionary* opts = 0;
		av_dict_set(&opts, "strict", "-2", 0);
		if (encoder->context->oformat->flags & AVFMT_GLOBALHEADER) {
#ifdef AV_CODEC_FLAG_GLOBAL_HEADER
			encoder->audio->flags |= AV_CODEC_FLAG_GLOBAL_HEADER;
#else
			encoder->audio->flags |= CODEC_FLAG_GLOBAL_HEADER;
#endif
		}
		int res = avcodec_open2(encoder->audio, acodec, &opts);
		av_dict_free(&opts);
		if (res < 0) {
			FFmpegEncoderClose(encoder);
			return false;
		}
#if LIBAVCODEC_VERSION_MAJOR >= 55
		encoder->audioFrame = av_frame_alloc();
#else
		encoder->audioFrame = avcodec_alloc_frame();
#endif
		if (!encoder->audio->frame_size) {
			encoder->audio->frame_size = 1;
		}
		encoder->audioFrame->nb_samples = encoder->audio->frame_size;
		encoder->audioFrame->format = encoder->audio->sample_fmt;
		encoder->audioFrame->pts = 0;
#ifdef USE_LIBAVRESAMPLE
		encoder->resampleContext = avresample_alloc_context();
		av_opt_set_int(encoder->resampleContext, "in_channel_layout", AV_CH_LAYOUT_STEREO, 0);
		av_opt_set_int(encoder->resampleContext, "out_channel_layout", AV_CH_LAYOUT_STEREO, 0);
		av_opt_set_int(encoder->resampleContext, "in_sample_rate", PREFERRED_SAMPLE_RATE, 0);
		av_opt_set_int(encoder->resampleContext, "out_sample_rate", encoder->sampleRate, 0);
		av_opt_set_int(encoder->resampleContext, "in_sample_fmt", AV_SAMPLE_FMT_S16, 0);
		av_opt_set_int(encoder->resampleContext, "out_sample_fmt", encoder->sampleFormat, 0);
		avresample_open(encoder->resampleContext);
#else
		encoder->resampleContext = swr_alloc_set_opts(NULL, AV_CH_LAYOUT_STEREO, encoder->sampleFormat, encoder->sampleRate,
		                                              AV_CH_LAYOUT_STEREO, AV_SAMPLE_FMT_S16, PREFERRED_SAMPLE_RATE, 0, NULL);
		swr_init(encoder->resampleContext);
#endif
		encoder->audioBufferSize = (encoder->audioFrame->nb_samples * PREFERRED_SAMPLE_RATE / encoder->sampleRate) * 4;
		encoder->audioBuffer = av_malloc(encoder->audioBufferSize);
		encoder->postaudioBufferSize = av_samples_get_buffer_size(0, encoder->audio->channels, encoder->audio->frame_size, encoder->audio->sample_fmt, 0);
		encoder->postaudioBuffer = av_malloc(encoder->postaudioBufferSize);
		avcodec_fill_audio_frame(encoder->audioFrame, encoder->audio->channels, encoder->audio->sample_fmt, (const uint8_t*) encoder->postaudioBuffer, encoder->postaudioBufferSize, 0);

		if (encoder->audio->codec->id == AV_CODEC_ID_AAC &&
		    (strcasecmp(encoder->containerFormat, "mp4") ||
		        strcasecmp(encoder->containerFormat, "m4v") ||
		        strcasecmp(encoder->containerFormat, "mov"))) {
			// MP4 container doesn't support the raw ADTS AAC format that the encoder spits out
#ifdef FFMPEG_USE_NEW_BSF
			av_bsf_alloc(av_bsf_get_by_name("aac_adtstoasc"), &encoder->absf);
			avcodec_parameters_from_context(encoder->absf->par_in, encoder->audio);
			av_bsf_init(encoder->absf);
#else
			encoder->absf = av_bitstream_filter_init("aac_adtstoasc");
#endif
		}
#ifdef FFMPEG_USE_CODECPAR
		avcodec_parameters_from_context(encoder->audioStream->codecpar, encoder->audio);
#endif
	}

	if (vcodec) {
#ifdef FFMPEG_USE_CODECPAR
		encoder->videoStream = avformat_new_stream(encoder->context, NULL);
		encoder->video = avcodec_alloc_context3(vcodec);
#else
		encoder->videoStream = avformat_new_stream(encoder->context, vcodec);
		encoder->video = encoder->videoStream->codec;
#endif
		encoder->video->bit_rate = encoder->videoBitrate;
		encoder->video->width = encoder->width;
		encoder->video->height = encoder->height;
<<<<<<< HEAD
		encoder->video->time_base = (AVRational) { encoder->frameCycles * encoder->frameskip, encoder->cycles };
		encoder->video->framerate = (AVRational) { encoder->cycles, encoder->frameCycles * encoder->frameskip };
=======
		encoder->video->time_base = (AVRational) { VIDEO_TOTAL_LENGTH * encoder->frameskip, GBA_ARM7TDMI_FREQUENCY };
		encoder->video->framerate = (AVRational) { GBA_ARM7TDMI_FREQUENCY, VIDEO_TOTAL_LENGTH * encoder->frameskip };
		encoder->videoStream->time_base = encoder->video->time_base;
		encoder->videoStream->avg_frame_rate = encoder->video->framerate;
>>>>>>> 9a33e5e8
		encoder->video->pix_fmt = encoder->pixFormat;
		encoder->video->gop_size = 60;
		encoder->video->max_b_frames = 3;
		if (encoder->context->oformat->flags & AVFMT_GLOBALHEADER) {
#ifdef AV_CODEC_FLAG_GLOBAL_HEADER
			encoder->video->flags |= AV_CODEC_FLAG_GLOBAL_HEADER;
#else
			encoder->video->flags |= CODEC_FLAG_GLOBAL_HEADER;
#endif
		}

		if (encoder->video->codec->id == AV_CODEC_ID_H264 &&
		    (strcasecmp(encoder->containerFormat, "mp4") ||
		        strcasecmp(encoder->containerFormat, "m4v") ||
		        strcasecmp(encoder->containerFormat, "mov"))) {
			// QuickTime and a few other things require YUV420
			encoder->video->pix_fmt = AV_PIX_FMT_YUV420P;
		}
#if LIBAVCODEC_VERSION_MAJOR >= 57
		if (encoder->video->codec->id == AV_CODEC_ID_FFV1) {
			av_opt_set(encoder->video->priv_data, "coder", "range_tab", 0);
		}
#endif

		if (strcmp(vcodec->name, "libx264") == 0) {
			// Try to adaptively figure out when you can use a slower encoder
			if (encoder->width * encoder->height > 1000000) {
				av_opt_set(encoder->video->priv_data, "preset", "superfast", 0);
			} else if (encoder->width * encoder->height > 500000) {
				av_opt_set(encoder->video->priv_data, "preset", "veryfast", 0);
			} else {
				av_opt_set(encoder->video->priv_data, "preset", "faster", 0);
			}
			if (encoder->videoBitrate == 0) {
				av_opt_set(encoder->video->priv_data, "crf", "0", 0);
				encoder->video->pix_fmt = AV_PIX_FMT_YUV444P;
			}
		}
		if (strcmp(vcodec->name, "libvpx-vp9") == 0 && encoder->videoBitrate == 0) {
			av_opt_set(encoder->video->priv_data, "lossless", "1", 0);
			encoder->video->pix_fmt = AV_PIX_FMT_YUV444P;
		}

		if (encoder->pixFormat == AV_PIX_FMT_PAL8) {
			encoder->graph = avfilter_graph_alloc();

			const struct AVFilter* source = avfilter_get_by_name("buffer");
			const struct AVFilter* sink = avfilter_get_by_name("buffersink");
			const struct AVFilter* split = avfilter_get_by_name("split");
			const struct AVFilter* palettegen = avfilter_get_by_name("palettegen");
			const struct AVFilter* paletteuse = avfilter_get_by_name("paletteuse");

			if (!source || !sink || !split || !palettegen || !paletteuse || !encoder->graph) {
				FFmpegEncoderClose(encoder);
				return false;
			}

			char args[256];
			snprintf(args, sizeof(args), "video_size=%dx%d:pix_fmt=%d:time_base=%d/%d",
			         encoder->video->width, encoder->video->height, encoder->ipixFormat,
			         encoder->video->time_base.num, encoder->video->time_base.den);

			int res = 0;
			res |= avfilter_graph_create_filter(&encoder->source, source, NULL, args, NULL, encoder->graph);
			res |= avfilter_graph_create_filter(&encoder->sink, sink, NULL, NULL, NULL, encoder->graph);
			res |= avfilter_graph_create_filter(&encoder->filters[0], split, NULL, NULL, NULL, encoder->graph);
			res |= avfilter_graph_create_filter(&encoder->filters[1], palettegen, NULL, "reserve_transparent=off", NULL, encoder->graph);
			res |= avfilter_graph_create_filter(&encoder->filters[2], paletteuse, NULL, "dither=none", NULL, encoder->graph);
			if (res < 0) {
				FFmpegEncoderClose(encoder);
				return false;
			}

			res = 0;
			res |= avfilter_link(encoder->source, 0, encoder->filters[0], 0);
			res |= avfilter_link(encoder->filters[0], 0, encoder->filters[1], 0);
			res |= avfilter_link(encoder->filters[0], 1, encoder->filters[2], 0);
			res |= avfilter_link(encoder->filters[1], 0, encoder->filters[2], 1);
			res |= avfilter_link(encoder->filters[2], 0, encoder->sink, 0);
			if (res < 0 || avfilter_graph_config(encoder->graph, NULL) < 0) {
				FFmpegEncoderClose(encoder);
				return false;
			}

#if LIBAVCODEC_VERSION_MAJOR >= 55
			encoder->sinkFrame = av_frame_alloc();
#else
			encoder->sinkFrame = avcodec_alloc_frame();
#endif
		}
		AVDictionary* opts = 0;
		av_dict_set(&opts, "strict", "-2", 0);
		int res = avcodec_open2(encoder->video, vcodec, &opts);
		av_dict_free(&opts);
		if (res < 0) {
			FFmpegEncoderClose(encoder);
			return false;
		}
#if LIBAVCODEC_VERSION_MAJOR >= 55
		encoder->videoFrame = av_frame_alloc();
#else
		encoder->videoFrame = avcodec_alloc_frame();
#endif
		encoder->videoFrame->format = encoder->video->pix_fmt != AV_PIX_FMT_PAL8 ? encoder->video->pix_fmt : encoder->ipixFormat;
		encoder->videoFrame->width = encoder->video->width;
		encoder->videoFrame->height = encoder->video->height;
		encoder->videoFrame->pts = 0;
		_ffmpegSetVideoDimensions(&encoder->d, encoder->iwidth, encoder->iheight);
		av_image_alloc(encoder->videoFrame->data, encoder->videoFrame->linesize, encoder->videoFrame->width, encoder->videoFrame->height, encoder->videoFrame->format, 32);
#ifdef FFMPEG_USE_CODECPAR
		avcodec_parameters_from_context(encoder->videoStream->codecpar, encoder->video);
#endif
	}

	if (strcmp(encoder->containerFormat, "gif") == 0) {
		av_opt_set(encoder->context->priv_data, "loop", encoder->loop ? "0" : "-1", 0);
	} else if (strcmp(encoder->containerFormat, "apng") == 0) {
		av_opt_set(encoder->context->priv_data, "plays", encoder->loop ? "0" : "1", 0);
	}

	AVDictionary* opts = 0;
	av_dict_set(&opts, "strict", "-2", 0);
	bool res = avio_open(&encoder->context->pb, outfile, AVIO_FLAG_WRITE) < 0 || avformat_write_header(encoder->context, &opts) < 0;
	av_dict_free(&opts);
	if (res) {
		FFmpegEncoderClose(encoder);
		return false;
	}
	return true;
}

void FFmpegEncoderClose(struct FFmpegEncoder* encoder) {
	if (encoder->audio) {
		while (true) {
			if (!_ffmpegWriteAudioFrame(encoder, NULL)) {
				break;
			}
		}
	}
	if (encoder->video) {
		if (encoder->graph) {
			if (av_buffersrc_add_frame(encoder->source, NULL) >= 0) {
				while (true) {
					int res = av_buffersink_get_frame(encoder->sink, encoder->sinkFrame);
					if (res < 0) {
						break;
					}
					_ffmpegWriteVideoFrame(encoder, encoder->sinkFrame);
					av_frame_unref(encoder->sinkFrame);
				}
			}
		}
		while (true) {
			if (!_ffmpegWriteVideoFrame(encoder, NULL)) {
				break;
			}
		}
	}

	if (encoder->context && encoder->context->pb) {
		av_write_trailer(encoder->context);
		avio_close(encoder->context->pb);
	}

	if (encoder->postaudioBuffer) {
		av_free(encoder->postaudioBuffer);
		encoder->postaudioBuffer = NULL;
	}
	if (encoder->audioBuffer) {
		av_free(encoder->audioBuffer);
		encoder->audioBuffer = NULL;
	}

	if (encoder->audioFrame) {
#if LIBAVCODEC_VERSION_MAJOR >= 55
		av_frame_free(&encoder->audioFrame);
#else
		avcodec_free_frame(&encoder->audioFrame);
#endif
	}
	if (encoder->audio) {
#ifdef FFMPEG_USE_CODECPAR
		avcodec_free_context(&encoder->audio);
#else
		avcodec_close(encoder->audio);
		encoder->audio = NULL;
#endif
	}

	if (encoder->resampleContext) {
#ifdef USE_LIBAVRESAMPLE
		avresample_close(encoder->resampleContext);
		encoder->resampleContext = NULL;
#else
		swr_free(&encoder->resampleContext);
#endif
	}

	if (encoder->absf) {
#ifdef FFMPEG_USE_NEW_BSF
		av_bsf_free(&encoder->absf);
#else
		av_bitstream_filter_close(encoder->absf);
		encoder->absf = NULL;
#endif
	}

	if (encoder->videoFrame) {
		av_freep(encoder->videoFrame->data);
#if LIBAVCODEC_VERSION_MAJOR >= 55
		av_frame_free(&encoder->videoFrame);
#else
		avcodec_free_frame(&encoder->videoFrame);
#endif
	}

	if (encoder->sinkFrame) {
#if LIBAVCODEC_VERSION_MAJOR >= 55
		av_frame_free(&encoder->sinkFrame);
#else
		avcodec_free_frame(&encoder->sinkFrame);
#endif
		encoder->sinkFrame = NULL;
	}

	if (encoder->video) {
#ifdef FFMPEG_USE_CODECPAR
		avcodec_free_context(&encoder->video);
#else
		avcodec_close(encoder->video);
		encoder->video = NULL;
#endif
	}

	if (encoder->scaleContext) {
		sws_freeContext(encoder->scaleContext);
		encoder->scaleContext = NULL;
	}

	if (encoder->graph) {
		avfilter_graph_free(&encoder->graph);
		encoder->graph = NULL;
		encoder->source = NULL;
		encoder->sink = NULL;

		int i;
		for (i = 0; i < FFMPEG_FILTERS_MAX; ++i) {
			encoder->filters[i] = NULL;
		}
	}

	if (encoder->context) {
		avformat_free_context(encoder->context);
		encoder->context = NULL;
	}
}

bool FFmpegEncoderIsOpen(struct FFmpegEncoder* encoder) {
	return !!encoder->context;
}

void _ffmpegPostAudioFrame(struct mAVStream* stream, int16_t left, int16_t right) {
	struct FFmpegEncoder* encoder = (struct FFmpegEncoder*) stream;
	if (!encoder->context || !encoder->audioCodec) {
		return;
	}

	if (encoder->absf && !left) {
		// XXX: AVBSF doesn't like silence. Figure out why.
		left = 1;
	}

	encoder->audioBuffer[encoder->currentAudioSample * 2] = left;
	encoder->audioBuffer[encoder->currentAudioSample * 2 + 1] = right;

	++encoder->currentAudioSample;

	if (encoder->currentAudioSample * 4 < encoder->audioBufferSize) {
		return;
	}

	int channelSize = 2 * av_get_bytes_per_sample(encoder->audio->sample_fmt);
	encoder->currentAudioSample = 0;
#ifdef USE_LIBAVRESAMPLE
	avresample_convert(encoder->resampleContext, 0, 0, 0,
	                   (uint8_t**) &encoder->audioBuffer, 0, encoder->audioBufferSize / 4);

	if (avresample_available(encoder->resampleContext) < encoder->audioFrame->nb_samples) {
		return;
	}
#if LIBAVCODEC_VERSION_MAJOR >= 55
	av_frame_make_writable(encoder->audioFrame);
#endif
	int samples = avresample_read(encoder->resampleContext, encoder->audioFrame->data, encoder->postaudioBufferSize / channelSize);
#else
#if LIBAVCODEC_VERSION_MAJOR >= 55
	av_frame_make_writable(encoder->audioFrame);
#endif
	if (swr_get_out_samples(encoder->resampleContext, 1) < encoder->audioFrame->nb_samples) {
		swr_convert(encoder->resampleContext, NULL, 0, (const uint8_t**) &encoder->audioBuffer, encoder->audioBufferSize / 4);
		return;
	}
	int samples = swr_convert(encoder->resampleContext, encoder->audioFrame->data, encoder->postaudioBufferSize / channelSize,
	                          (const uint8_t**) &encoder->audioBuffer, encoder->audioBufferSize / 4);
#endif

	encoder->audioFrame->pts = encoder->currentAudioFrame;
	encoder->currentAudioFrame += samples;

	_ffmpegWriteAudioFrame(encoder, encoder->audioFrame);
}

bool _ffmpegWriteAudioFrame(struct FFmpegEncoder* encoder, struct AVFrame* audioFrame) {
	AVPacket packet;
	av_init_packet(&packet);
	packet.data = 0;
	packet.size = 0;

	int gotData;
#ifdef FFMPEG_USE_PACKETS
	avcodec_send_frame(encoder->audio, audioFrame);
	gotData = avcodec_receive_packet(encoder->audio, &packet);
	gotData = (gotData == 0) && packet.size;
#else
	avcodec_encode_audio2(encoder->audio, &packet, audioFrame, &gotData);
#endif
	packet.pts = av_rescale_q(packet.pts, encoder->audio->time_base, encoder->audioStream->time_base);
	packet.dts = packet.pts;

	if (gotData) {
		if (encoder->absf) {
			AVPacket tempPacket;

#ifdef FFMPEG_USE_NEW_BSF
			int success = av_bsf_send_packet(encoder->absf, &packet);
			if (success >= 0) {
				success = av_bsf_receive_packet(encoder->absf, &tempPacket);
			}
#else
			int success = av_bitstream_filter_filter(encoder->absf, encoder->audio, 0,
			    &tempPacket.data, &tempPacket.size,
			    packet.data, packet.size, 0);
#endif

			if (success >= 0) {
#if LIBAVUTIL_VERSION_MAJOR >= 53
				tempPacket.buf = av_buffer_create(tempPacket.data, tempPacket.size, av_buffer_default_free, 0, 0);
#endif

#ifdef FFMPEG_USE_PACKET_UNREF
				av_packet_move_ref(&packet, &tempPacket);
#else
				av_free_packet(&packet);
				packet = tempPacket;
#endif

				packet.stream_index = encoder->audioStream->index;
				av_interleaved_write_frame(encoder->context, &packet);
			}
		} else {
			packet.stream_index = encoder->audioStream->index;
			av_interleaved_write_frame(encoder->context, &packet);
		}
	}
#ifdef FFMPEG_USE_PACKET_UNREF
	av_packet_unref(&packet);
#else
	av_free_packet(&packet);
#endif
	return gotData;
}

void _ffmpegPostVideoFrame(struct mAVStream* stream, const color_t* pixels, size_t stride) {
	struct FFmpegEncoder* encoder = (struct FFmpegEncoder*) stream;
	if (!encoder->context || !encoder->videoCodec) {
		return;
	}
	encoder->skipResidue = (encoder->skipResidue + 1) % encoder->frameskip;
	if (encoder->skipResidue) {
		return;
	}
	stride *= BYTES_PER_PIXEL;

#if LIBAVCODEC_VERSION_MAJOR >= 55
	av_frame_make_writable(encoder->videoFrame);
#endif
	encoder->videoFrame->pts = av_rescale_q(encoder->currentVideoFrame, encoder->video->time_base, encoder->videoStream->time_base);
	++encoder->currentVideoFrame;

	sws_scale(encoder->scaleContext, (const uint8_t* const*) &pixels, (const int*) &stride, 0, encoder->iheight, encoder->videoFrame->data, encoder->videoFrame->linesize);

	if (encoder->graph) {
		if (av_buffersrc_add_frame(encoder->source, encoder->videoFrame) < 0) {
			return;
		}
		while (true) {
			int res = av_buffersink_get_frame(encoder->sink, encoder->sinkFrame);
			if (res < 0) {
				break;
			}
			_ffmpegWriteVideoFrame(encoder, encoder->sinkFrame);
			av_frame_unref(encoder->sinkFrame);
		}
	} else {
		_ffmpegWriteVideoFrame(encoder, encoder->videoFrame);
	}
}

bool _ffmpegWriteVideoFrame(struct FFmpegEncoder* encoder, struct AVFrame* videoFrame) {
	AVPacket packet;

	av_init_packet(&packet);
	packet.data = 0;
	packet.size = 0;

	int gotData;
#ifdef FFMPEG_USE_PACKETS
	avcodec_send_frame(encoder->video, videoFrame);
	gotData = avcodec_receive_packet(encoder->video, &packet) == 0;
#else
	avcodec_encode_video2(encoder->video, &packet, videoFrame, &gotData);
#endif
	if (gotData) {
#ifndef FFMPEG_USE_PACKET_UNREF
		if (encoder->video->coded_frame->key_frame) {
			packet.flags |= AV_PKT_FLAG_KEY;
		}
#endif
		packet.stream_index = encoder->videoStream->index;
		av_interleaved_write_frame(encoder->context, &packet);
	}
#ifdef FFMPEG_USE_PACKET_UNREF
	av_packet_unref(&packet);
#else
	av_free_packet(&packet);
#endif

	return gotData;
}

static void _ffmpegSetVideoDimensions(struct mAVStream* stream, unsigned width, unsigned height) {
	struct FFmpegEncoder* encoder = (struct FFmpegEncoder*) stream;
	if (!encoder->context || !encoder->videoCodec) {
		return;
	}
	encoder->iwidth = width;
	encoder->iheight = height;
	if (encoder->scaleContext) {
		sws_freeContext(encoder->scaleContext);
	}
	encoder->scaleContext = sws_getContext(encoder->iwidth, encoder->iheight, encoder->ipixFormat,
	    encoder->videoFrame->width, encoder->videoFrame->height, encoder->videoFrame->format,
	    SWS_POINT, 0, 0, 0);
}

static void _ffmpegSetVideoFrameRate(struct mAVStream* stream, unsigned numerator, unsigned denominator) {
	struct FFmpegEncoder* encoder = (struct FFmpegEncoder*) stream;
	FFmpegEncoderSetInputFrameRate(encoder, numerator, denominator);
}

void FFmpegEncoderSetInputFrameRate(struct FFmpegEncoder* encoder, unsigned numerator, unsigned denominator) {
	encoder->frameCycles = numerator;
	encoder->cycles = denominator;
	if (encoder->video) {
		encoder->video->time_base = (AVRational) { numerator, denominator };
	}
}<|MERGE_RESOLUTION|>--- conflicted
+++ resolved
@@ -367,15 +367,10 @@
 		encoder->video->bit_rate = encoder->videoBitrate;
 		encoder->video->width = encoder->width;
 		encoder->video->height = encoder->height;
-<<<<<<< HEAD
 		encoder->video->time_base = (AVRational) { encoder->frameCycles * encoder->frameskip, encoder->cycles };
 		encoder->video->framerate = (AVRational) { encoder->cycles, encoder->frameCycles * encoder->frameskip };
-=======
-		encoder->video->time_base = (AVRational) { VIDEO_TOTAL_LENGTH * encoder->frameskip, GBA_ARM7TDMI_FREQUENCY };
-		encoder->video->framerate = (AVRational) { GBA_ARM7TDMI_FREQUENCY, VIDEO_TOTAL_LENGTH * encoder->frameskip };
 		encoder->videoStream->time_base = encoder->video->time_base;
 		encoder->videoStream->avg_frame_rate = encoder->video->framerate;
->>>>>>> 9a33e5e8
 		encoder->video->pix_fmt = encoder->pixFormat;
 		encoder->video->gop_size = 60;
 		encoder->video->max_b_frames = 3;
