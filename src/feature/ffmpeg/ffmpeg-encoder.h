--- conflicted
+++ resolved
@@ -78,13 +78,10 @@
 	int height;
 	int iwidth;
 	int iheight;
-<<<<<<< HEAD
 	unsigned frameCycles;
 	unsigned cycles;
-=======
 	int frameskip;
 	int skipResidue;
->>>>>>> 7f4ca56a
 	int64_t currentVideoFrame;
 	struct SwsContext* scaleContext;
 	struct AVStream* videoStream;
