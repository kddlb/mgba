--- conflicted
+++ resolved
@@ -330,13 +330,8 @@
 	m_backend->lockAspectRatio = false;
 	m_backend->interframeBlending = false;
 
-<<<<<<< HEAD
-	for (int i = 0; i < 2; ++i) {
-		m_free.append(new uint32_t[256 * 512]);
-=======
 	for (int i = 0; i < 3; ++i) {
 		m_free.append(new uint32_t[1024 * 2048]);
->>>>>>> 75fa9a80
 	}
 }
 
