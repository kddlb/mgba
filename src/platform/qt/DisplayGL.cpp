/* Copyright (c) 2013-2015 Jeffrey Pfau
 *
 * This Source Code Form is subject to the terms of the Mozilla Public
 * License, v. 2.0. If a copy of the MPL was not distributed with this
 * file, You can obtain one at http://mozilla.org/MPL/2.0/. */
#include "DisplayGL.h"

#if defined(BUILD_GL) || defined(BUILD_GLES2)

#include "CoreController.h"

#include <QApplication>
#include <QOpenGLContext>
#include <QOpenGLPaintDevice>
#include <QResizeEvent>
#include <QTimer>
#include <QWindow>

#include <mgba/core/core.h>
#include <mgba-util/math.h>
#ifdef BUILD_GL
#include "platform/opengl/gl.h"
#endif
#ifdef BUILD_GLES2
#include "platform/opengl/gles2.h"
#ifdef _WIN32
#include <epoxy/wgl.h>
#endif
#endif

using namespace QGBA;

DisplayGL::DisplayGL(const QSurfaceFormat& format, QWidget* parent)
	: Display(parent)
	, m_gl(nullptr)
{
	// This can spontaneously re-enter into this->resizeEvent before creation is done, so we
	// need to make sure it's initialized to nullptr before we assign the new object to it
	m_gl = new QOpenGLContext;
	m_gl->setFormat(format);
	m_gl->create();
	setAttribute(Qt::WA_NativeWindow);
	m_painter = new PainterGL(&m_videoProxy, windowHandle(), m_gl);
	setUpdatesEnabled(false); // Prevent paint events, which can cause race conditions

	connect(&m_videoProxy, &VideoProxy::dataAvailable, &m_videoProxy, &VideoProxy::processData);
	connect(&m_videoProxy, &VideoProxy::eventPosted, &m_videoProxy, &VideoProxy::handleEvent);
}

DisplayGL::~DisplayGL() {
	stopDrawing();
	delete m_painter;
	delete m_gl;
}

bool DisplayGL::supportsShaders() const {
	return m_painter->supportsShaders();
}

VideoShader* DisplayGL::shaders() {
	VideoShader* shaders = nullptr;
	if (m_drawThread) {
		QMetaObject::invokeMethod(m_painter, "shaders", Qt::BlockingQueuedConnection, Q_RETURN_ARG(VideoShader*, shaders));
	} else {
		shaders = m_painter->shaders();
	}
	return shaders;
}

void DisplayGL::startDrawing(std::shared_ptr<CoreController> controller) {
	if (m_drawThread) {
		return;
	}
	QSize dims = controller->screenDimensions();
	setSystemDimensions(dims.width(), dims.height());

	m_isDrawing = true;
	m_painter->setContext(controller);
	m_painter->setMessagePainter(messagePainter());
	m_context = controller;
	m_painter->resize(size());
	m_drawThread = new QThread(this);
	m_drawThread->setObjectName("Painter Thread");
	m_gl->doneCurrent();
	m_gl->moveToThread(m_drawThread);
	m_painter->moveToThread(m_drawThread);
	m_videoProxy.moveToThread(m_drawThread);
	connect(m_drawThread, &QThread::started, m_painter, &PainterGL::start);
	m_drawThread->start();

	lockAspectRatio(isAspectRatioLocked());
	lockIntegerScaling(isIntegerScalingLocked());

	filter(isFiltered());
#if (QT_VERSION >= QT_VERSION_CHECK(5, 6, 0))
	messagePainter()->resize(size(), isAspectRatioLocked(), devicePixelRatioF());
#else
	messagePainter()->resize(size(), isAspectRatioLocked(), devicePixelRatio());
#endif
	resizePainter();
}

void DisplayGL::stopDrawing() {
	if (m_drawThread) {
		m_isDrawing = false;
		CoreController::Interrupter interrupter(m_context);
		QMetaObject::invokeMethod(m_painter, "stop", Qt::BlockingQueuedConnection);
		m_drawThread->exit();
		m_drawThread = nullptr;

		m_gl->makeCurrent(windowHandle());
#if defined(_WIN32) && defined(USE_EPOXY)
		epoxy_handle_external_wglMakeCurrent();
#endif
	}
	m_context.reset();
}

void DisplayGL::pauseDrawing() {
	if (m_drawThread) {
		m_isDrawing = false;
		CoreController::Interrupter interrupter(m_context);
		QMetaObject::invokeMethod(m_painter, "pause", Qt::BlockingQueuedConnection);
	}
}

void DisplayGL::unpauseDrawing() {
	if (m_drawThread) {
		m_isDrawing = true;
		CoreController::Interrupter interrupter(m_context);
		QMetaObject::invokeMethod(m_painter, "unpause", Qt::BlockingQueuedConnection);
	}
}

void DisplayGL::forceDraw() {
	if (m_drawThread) {
		QMetaObject::invokeMethod(m_painter, "forceDraw");
	}
}

void DisplayGL::lockAspectRatio(bool lock) {
	Display::lockAspectRatio(lock);
	if (m_drawThread) {
		QMetaObject::invokeMethod(m_painter, "lockAspectRatio", Q_ARG(bool, lock));
	}
}

void DisplayGL::lockIntegerScaling(bool lock) {
	Display::lockIntegerScaling(lock);
	if (m_drawThread) {
		QMetaObject::invokeMethod(m_painter, "lockIntegerScaling", Q_ARG(bool, lock));
	}
}

void DisplayGL::filter(bool filter) {
	Display::filter(filter);
	if (m_drawThread) {
		QMetaObject::invokeMethod(m_painter, "filter", Q_ARG(bool, filter));
	}
}

void DisplayGL::framePosted() {
	if (m_drawThread) {
		m_painter->enqueue(m_context->drawContext());
		QMetaObject::invokeMethod(m_painter, "draw");
	}
}

void DisplayGL::setShaders(struct VDir* shaders) {
	if (m_drawThread) {
		QMetaObject::invokeMethod(m_painter, "setShaders", Qt::BlockingQueuedConnection, Q_ARG(struct VDir*, shaders));
	} else {
		m_painter->setShaders(shaders);
	}
}

void DisplayGL::clearShaders() {
	QMetaObject::invokeMethod(m_painter, "clearShaders");
}


void DisplayGL::resizeContext() {
	if (m_drawThread) {
		m_isDrawing = false;
		CoreController::Interrupter interrupter(m_context);
		QMetaObject::invokeMethod(m_painter, "resizeContext", Qt::BlockingQueuedConnection);
	}
}

void DisplayGL::resizeEvent(QResizeEvent* event) {
	Display::resizeEvent(event);
	resizePainter();
}

void DisplayGL::resizePainter() {
	if (m_drawThread) {
		QMetaObject::invokeMethod(m_painter, "resize", Qt::BlockingQueuedConnection, Q_ARG(QSize, size()));
	}
}

VideoProxy* DisplayGL::videoProxy() {
	if (supportsShaders()) {
		return &m_videoProxy;
	}
	return nullptr;
}

int DisplayGL::framebufferHandle() {
	return m_painter->glTex();
}

PainterGL::PainterGL(VideoProxy* proxy, QWindow* surface, QOpenGLContext* parent)
	: m_gl(parent)
	, m_surface(surface)
	, m_videoProxy(proxy)
{
#ifdef BUILD_GL
	mGLContext* glBackend;
#endif
#ifdef BUILD_GLES2
	mGLES2Context* gl2Backend;
#endif

	m_gl->makeCurrent(m_surface);
	m_window = new QOpenGLPaintDevice;
#if defined(_WIN32) && defined(USE_EPOXY)
	epoxy_handle_external_wglMakeCurrent();
#endif
	int majorVersion = m_gl->format().majorVersion();

	QStringList extensions = QString(reinterpret_cast<const char*>(glGetString(GL_EXTENSIONS))).split(' ');

#ifdef BUILD_GLES2
	if ((majorVersion == 2 && extensions.contains("GL_ARB_framebuffer_object")) || majorVersion > 2) {
		gl2Backend = static_cast<mGLES2Context*>(malloc(sizeof(mGLES2Context)));
		mGLES2ContextCreate(gl2Backend);
		m_backend = &gl2Backend->d;
		m_supportsShaders = true;
	}
#endif

#ifdef BUILD_GL
	 if (!m_backend) {
		glBackend = static_cast<mGLContext*>(malloc(sizeof(mGLContext)));
		mGLContextCreate(glBackend);
		m_backend = &glBackend->d;
		m_supportsShaders = false;
	}
#endif
	m_backend->swap = [](VideoBackend* v) {
		PainterGL* painter = static_cast<PainterGL*>(v->user);
		if (!painter->m_gl->isValid()) {
			return;
		}
		painter->m_gl->swapBuffers(painter->m_gl->surface());
	};

	m_backend->init(m_backend, 0);
#ifdef BUILD_GLES2
	if (m_supportsShaders) {
		m_shader.preprocessShader = static_cast<void*>(&reinterpret_cast<mGLES2Context*>(m_backend)->initialShader);
	}
#endif
	m_gl->doneCurrent();

	m_backend->user = this;
	m_backend->filter = false;
	m_backend->lockAspectRatio = false;

	for (int i = 0; i < 2; ++i) {
<<<<<<< HEAD
		m_free.append(new uint32_t[256 * 384]);
=======
		m_free.append(new uint32_t[1024 * 2048]);
>>>>>>> 03c17cdc
	}
}

PainterGL::~PainterGL() {
	while (!m_queue.isEmpty()) {
		delete[] m_queue.dequeue();
	}
	for (auto item : m_free) {
		delete[] item;
	}
	m_gl->makeCurrent(m_surface);
#if defined(_WIN32) && defined(USE_EPOXY)
	epoxy_handle_external_wglMakeCurrent();
#endif
#ifdef BUILD_GLES2
	if (m_shader.passes) {
		mGLES2ShaderFree(&m_shader);
	}
#endif
	m_backend->deinit(m_backend);
	m_gl->doneCurrent();
	free(m_backend);
	m_backend = nullptr;
	delete m_window;
}

void PainterGL::setContext(std::shared_ptr<CoreController> context) {
	m_context = context;
	resizeContext();
}

void PainterGL::resizeContext() {
	if (!m_context) {
		return;
	}

	if (!m_active) {
		m_gl->makeCurrent(m_surface);
#if defined(_WIN32) && defined(USE_EPOXY)
		epoxy_handle_external_wglMakeCurrent();
#endif
	}

	QSize size = m_context->screenDimensions();
	m_backend->setDimensions(m_backend, size.width(), size.height());
	if (!m_active) {
		m_gl->doneCurrent();
	}
}

void PainterGL::setMessagePainter(MessagePainter* messagePainter) {
	m_messagePainter = messagePainter;
}

void PainterGL::resize(const QSize& size) {
	m_size = size;
	if (m_started && !m_active) {
		forceDraw();
	}
}

void PainterGL::lockAspectRatio(bool lock) {
	m_backend->lockAspectRatio = lock;
	resize(m_size);
}

void PainterGL::lockIntegerScaling(bool lock) {
	m_backend->lockIntegerScaling = lock;
	resize(m_size);
}

void PainterGL::filter(bool filter) {
	m_backend->filter = filter;
	if (m_started && !m_active) {
		forceDraw();
	}
}

void PainterGL::start() {
	m_gl->makeCurrent(m_surface);
#if defined(_WIN32) && defined(USE_EPOXY)
	epoxy_handle_external_wglMakeCurrent();
#endif

#ifdef BUILD_GLES2
	if (m_supportsShaders && m_shader.passes) {
		mGLES2ShaderAttach(reinterpret_cast<mGLES2Context*>(m_backend), static_cast<mGLES2Shader*>(m_shader.passes), m_shader.nPasses);
	}
#endif

	m_active = true;
	m_started = true;
}

void PainterGL::draw() {
	if (m_queue.isEmpty()) {
		return;
	}

	if (mCoreSyncWaitFrameStart(&m_context->thread()->impl->sync) || !m_queue.isEmpty()) {
		dequeue();
		mCoreSyncWaitFrameEnd(&m_context->thread()->impl->sync);
		m_painter.begin(m_window);
		performDraw();
		m_painter.end();
		m_backend->swap(m_backend);
		if (!m_delayTimer.isValid()) {
			m_delayTimer.start();
		} else if (m_gl->format().swapInterval()) {
			while (m_delayTimer.elapsed() < 15) {
				QThread::usleep(100);
			}
			m_delayTimer.restart();
		}
	} else {
		mCoreSyncWaitFrameEnd(&m_context->thread()->impl->sync);
	}
	if (!m_queue.isEmpty()) {
		QMetaObject::invokeMethod(this, "draw", Qt::QueuedConnection);
	}
}

void PainterGL::forceDraw() {
	m_painter.begin(m_window);
	performDraw();
	m_painter.end();
	m_backend->swap(m_backend);
}

void PainterGL::stop() {
	m_active = false;
	m_started = false;
	dequeueAll();
	m_backend->clear(m_backend);
	m_backend->swap(m_backend);
	m_gl->doneCurrent();
	m_gl->moveToThread(m_surface->thread());
	m_context.reset();
	moveToThread(m_gl->thread());
	m_videoProxy->moveToThread(m_gl->thread());
}

void PainterGL::pause() {
	m_active = false;
}

void PainterGL::unpause() {
	m_active = true;
}

void PainterGL::performDraw() {
	m_painter.beginNativePainting();
	float r = m_surface->devicePixelRatio();
	m_backend->resized(m_backend, m_size.width() * r, m_size.height() * r);
	m_backend->drawFrame(m_backend);
	m_painter.endNativePainting();
	if (m_messagePainter) {
		m_messagePainter->paint(&m_painter);
	}
}

void PainterGL::enqueue(const uint32_t* backing) {
	m_mutex.lock();
	uint32_t* buffer = nullptr;
	if (backing) {
		if (m_free.isEmpty()) {
			buffer = m_queue.dequeue();
		} else {
			buffer = m_free.takeLast();
		}
		QSize size = m_context->screenDimensions();
		memcpy(buffer, backing, size.width() * size.height() * BYTES_PER_PIXEL);
	}
	m_queue.enqueue(buffer);
	m_mutex.unlock();
}

void PainterGL::dequeue() {
	m_mutex.lock();
	if (m_queue.isEmpty()) {
		m_mutex.unlock();
		return;
	}
	uint32_t* buffer = m_queue.dequeue();
	if (buffer) {
		m_backend->postFrame(m_backend, buffer);
		m_free.append(buffer);
	}
	m_mutex.unlock();
}

void PainterGL::dequeueAll() {
	uint32_t* buffer = 0;
	m_mutex.lock();
	while (!m_queue.isEmpty()) {
		buffer = m_queue.dequeue();
		if (buffer) {
			m_free.append(buffer);
		}
	}
	if (buffer) {
		m_backend->postFrame(m_backend, buffer);
	}
	m_mutex.unlock();
}

void PainterGL::setShaders(struct VDir* dir) {
	if (!supportsShaders()) {
		return;
	}
#ifdef BUILD_GLES2
	if (!m_active) {
		m_gl->makeCurrent(m_surface);
#if defined(_WIN32) && defined(USE_EPOXY)
		epoxy_handle_external_wglMakeCurrent();
#endif
	}
	if (m_shader.passes) {
		mGLES2ShaderDetach(reinterpret_cast<mGLES2Context*>(m_backend));
		mGLES2ShaderFree(&m_shader);
	}
	mGLES2ShaderLoad(&m_shader, dir);
	if (m_started) {
		mGLES2ShaderAttach(reinterpret_cast<mGLES2Context*>(m_backend), static_cast<mGLES2Shader*>(m_shader.passes), m_shader.nPasses);
	}
	if (!m_active) {
		m_gl->doneCurrent();
	}
#endif
}

void PainterGL::clearShaders() {
	if (!supportsShaders()) {
		return;
	}
#ifdef BUILD_GLES2
	if (!m_active) {
		m_gl->makeCurrent(m_surface);
#if defined(_WIN32) && defined(USE_EPOXY)
		epoxy_handle_external_wglMakeCurrent();
#endif
	}
	if (m_shader.passes) {
		mGLES2ShaderDetach(reinterpret_cast<mGLES2Context*>(m_backend));
		mGLES2ShaderFree(&m_shader);
	}
	if (!m_active) {
		m_gl->doneCurrent();
	}
#endif
}

VideoShader* PainterGL::shaders() {
	return &m_shader;
}

int PainterGL::glTex() {
#ifdef BUILD_GLES2
	if (supportsShaders()) {
		mGLES2Context* gl2Backend = reinterpret_cast<mGLES2Context*>(m_backend);
		return gl2Backend->tex;
	}
#endif
#ifdef BUILD_GL
	mGLContext* glBackend = reinterpret_cast<mGLContext*>(m_backend);
	return glBackend->tex;
#else
	return -1;
#endif
}

#endif<|MERGE_RESOLUTION|>--- conflicted
+++ resolved
@@ -268,11 +268,7 @@
 	m_backend->lockAspectRatio = false;
 
 	for (int i = 0; i < 2; ++i) {
-<<<<<<< HEAD
-		m_free.append(new uint32_t[256 * 384]);
-=======
-		m_free.append(new uint32_t[1024 * 2048]);
->>>>>>> 03c17cdc
+		m_free.append(new uint32_t[256 * 512]);
 	}
 }
 
