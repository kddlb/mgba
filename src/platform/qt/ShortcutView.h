--- conflicted
+++ resolved
@@ -16,11 +16,8 @@
 namespace QGBA {
 
 class InputController;
-<<<<<<< HEAD
-=======
 class ShortcutController;
 class ShortcutModel;
->>>>>>> bf8fde59
 
 class ShortcutView : public QWidget {
 Q_OBJECT
@@ -29,10 +26,8 @@
 	ShortcutView(QWidget* parent = nullptr);
 	~ShortcutView();
 
-	void setModel(InputIndex* model);
+	void setController(ShortcutController* controller);
 	void setInputController(InputController* input);
-
-	const InputIndex* root() { return m_model.inputIndex(); }
 
 protected:
 	virtual bool event(QEvent*) override;
@@ -43,17 +38,12 @@
 	void clear();
 	void updateButton(int button);
 	void updateAxis(int axis, int direction);
-	void updateGamepads();
 
 private:
 	Ui::ShortcutView m_ui;
 
-<<<<<<< HEAD
-	InputModel m_model;
-=======
 	ShortcutController* m_controller = nullptr;
 	ShortcutModel* m_model = nullptr;
->>>>>>> bf8fde59
 	InputController* m_input = nullptr;
 };
 
