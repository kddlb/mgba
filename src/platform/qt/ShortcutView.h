/* Copyright (c) 2013-2015 Jeffrey Pfau
 *
 * This Source Code Form is subject to the terms of the Mozilla Public
 * License, v. 2.0. If a copy of the MPL was not distributed with this
 * file, You can obtain one at http://mozilla.org/MPL/2.0/. */
#ifndef QGBA_SHORTCUT_VIEW
#define QGBA_SHORTCUT_VIEW

#include "GamepadAxisEvent.h"
#include "InputIndex.h"
#include "InputModel.h"

#include <QWidget>

#include "ui_ShortcutView.h"

namespace QGBA {

class InputController;
<<<<<<< HEAD
class InputModel;
=======
>>>>>>> 97e2004f

class ShortcutView : public QWidget {
Q_OBJECT

public:
	ShortcutView(QWidget* parent = nullptr);
	~ShortcutView();

<<<<<<< HEAD
	void setModel(InputModel* controller);
=======
	void setModel(InputIndex* model);
>>>>>>> 97e2004f
	void setInputController(InputController* input);

	const InputIndex* root() { return m_model.inputIndex(); }

protected:
	virtual bool event(QEvent*) override;
	virtual void closeEvent(QCloseEvent*) override;

private slots:
	void load(const QModelIndex&);
	void clear();
	void updateButton(int button);
	void updateAxis(int axis, int direction);
	void updateGamepads();

private:
	Ui::ShortcutView m_ui;

<<<<<<< HEAD
	InputModel* m_controller = nullptr;
=======
	InputModel m_model;
>>>>>>> 97e2004f
	InputController* m_input = nullptr;
};

}

#endif<|MERGE_RESOLUTION|>--- conflicted
+++ resolved
@@ -17,10 +17,6 @@
 namespace QGBA {
 
 class InputController;
-<<<<<<< HEAD
-class InputModel;
-=======
->>>>>>> 97e2004f
 
 class ShortcutView : public QWidget {
 Q_OBJECT
@@ -29,11 +25,7 @@
 	ShortcutView(QWidget* parent = nullptr);
 	~ShortcutView();
 
-<<<<<<< HEAD
-	void setModel(InputModel* controller);
-=======
 	void setModel(InputIndex* model);
->>>>>>> 97e2004f
 	void setInputController(InputController* input);
 
 	const InputIndex* root() { return m_model.inputIndex(); }
@@ -52,11 +44,7 @@
 private:
 	Ui::ShortcutView m_ui;
 
-<<<<<<< HEAD
-	InputModel* m_controller = nullptr;
-=======
 	InputModel m_model;
->>>>>>> 97e2004f
 	InputController* m_input = nullptr;
 };
 
