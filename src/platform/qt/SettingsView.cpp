--- conflicted
+++ resolved
@@ -146,7 +146,19 @@
 		}
 	});
 
-<<<<<<< HEAD
+	m_ui.languages->setItemData(0, QLocale("en"));
+	QDir ts(":/translations/");
+	for (auto name : ts.entryList()) {
+		if (!name.endsWith(".qm")) {
+			continue;
+		}
+		QLocale locale(name.remove(QString("%0-").arg(binaryName)).remove(".qm"));
+		m_ui.languages->addItem(locale.nativeLanguageName(), locale);
+		if (locale == QLocale()) {
+			m_ui.languages->setCurrentIndex(m_ui.languages->count() - 1);
+		}
+	}
+
 	m_keyView = new ShortcutView();
 	m_keyView->setModel(inputController->keyIndex());
 	m_keyView->setInputController(inputController);
@@ -156,25 +168,6 @@
 	m_ui.stackedWidget->addWidget(m_keyView);
 	m_ui.tabs->addItem(tr("Controls"));
 	m_ui.stackedWidget->addWidget(m_shortcutView);
-=======
-	m_ui.languages->setItemData(0, QLocale("en"));
-	QDir ts(":/translations/");
-	for (auto name : ts.entryList()) {
-		if (!name.endsWith(".qm")) {
-			continue;
-		}
-		QLocale locale(name.remove(QString("%0-").arg(binaryName)).remove(".qm"));
-		m_ui.languages->addItem(locale.nativeLanguageName(), locale);
-		if (locale == QLocale()) {
-			m_ui.languages->setCurrentIndex(m_ui.languages->count() - 1);
-		}
-	}
-
-	ShortcutView* shortcutView = new ShortcutView();
-	shortcutView->setController(shortcutController);
-	shortcutView->setInputController(inputController);
-	m_ui.stackedWidget->addWidget(shortcutView);
->>>>>>> c184bc63
 	m_ui.tabs->addItem(tr("Shortcuts"));
 }
 
