--- conflicted
+++ resolved
@@ -108,17 +108,13 @@
 	utils.cpp
 	Window.cpp
 	VFileDevice.cpp
-<<<<<<< HEAD
+	VideoProxy.cpp
 	VideoView.cpp
 	input/InputController.cpp
 	input/InputIndex.cpp
 	input/InputItem.cpp
 	input/InputModel.cpp
 	input/InputProfile.cpp)
-=======
-	VideoProxy.cpp
-	VideoView.cpp)
->>>>>>> 03c17cdc
 
 set(UI_FILES
 	AboutScreen.ui
