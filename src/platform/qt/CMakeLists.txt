--- conflicted
+++ resolved
@@ -110,11 +110,8 @@
 	SensorView.cpp
 	SettingsView.cpp
 	ShaderSelector.cpp
-<<<<<<< HEAD
-=======
 	ShortcutController.cpp
 	ShortcutModel.cpp
->>>>>>> bf8fde59
 	ShortcutView.cpp
 	Swatch.cpp
 	TilePainter.cpp
