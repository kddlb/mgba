--- conflicted
+++ resolved
@@ -7,12 +7,8 @@
 
 #include "GamepadButtonEvent.h"
 #include "InputController.h"
-<<<<<<< HEAD
-#include "InputModel.h"
-=======
 #include "ShortcutController.h"
 #include "ShortcutModel.h"
->>>>>>> bf8fde59
 
 #include <QKeyEvent>
 
@@ -20,11 +16,9 @@
 
 ShortcutView::ShortcutView(QWidget* parent)
 	: QWidget(parent)
-	, m_model()
 {
 	m_ui.setupUi(this);
 	m_ui.keyEdit->setValueKey(0);
-	m_ui.shortcutTable->setModel(&m_model);
 
 	connect(m_ui.gamepadButton, &QAbstractButton::pressed, [this]() {
 		bool signalsBlocked = m_ui.keyEdit->blockSignals(true);
@@ -40,27 +34,17 @@
 	connect(m_ui.keyEdit, &KeyEditor::axisChanged, this, &ShortcutView::updateAxis);
 	connect(m_ui.shortcutTable, &QAbstractItemView::doubleClicked, this, &ShortcutView::load);
 	connect(m_ui.clearButton, &QAbstractButton::clicked, this, &ShortcutView::clear);
-#ifdef BUILD_SDL
-	connect(m_ui.gamepadName, static_cast<void (QComboBox::*)(int)>(&QComboBox::currentIndexChanged), [this](int index) {
-		m_input->setGamepad(SDL_BINDING_BUTTON, index);
-	});
-#endif
 }
 
 ShortcutView::~ShortcutView() {
 	m_input->releaseFocus(this);
 }
 
-<<<<<<< HEAD
-void ShortcutView::setModel(InputIndex* model) {
-	m_model.clone(*model);
-=======
 void ShortcutView::setController(ShortcutController* controller) {
 	m_controller = controller;
 	m_model = new ShortcutModel(this);
 	m_model->setController(controller);
 	m_ui.shortcutTable->setModel(m_model);
->>>>>>> bf8fde59
 }
 
 void ShortcutView::setInputController(InputController* controller) {
@@ -69,36 +53,15 @@
 	}
 	m_input = controller;
 	m_input->stealFocus(this);
-	updateGamepads();
-}
-
-void ShortcutView::updateGamepads() {
-	if (!m_input) {
-		return;
-	}
-<<<<<<< HEAD
-#ifdef BUILD_SDL
-	m_ui.gamepadName->clear();
-
-	QStringList gamepads = m_input->connectedGamepads(SDL_BINDING_BUTTON);
-	int activeGamepad = m_input->gamepad(SDL_BINDING_BUTTON);
-
-	for (const auto& gamepad : gamepads) {
-		m_ui.gamepadName->addItem(gamepad);
-	}
-	m_ui.gamepadName->setCurrentIndex(activeGamepad);
-#endif
-
 }
 
 void ShortcutView::load(const QModelIndex& index) {
-	InputItem* item = m_model.itemAt(index);
-	if (!item) {
-=======
+	if (!m_controller) {
+		return;
+	}
 	QString name = m_model->name(index);
 	const Shortcut* item = m_controller->shortcut(name);
 	if (!item->action()) {
->>>>>>> bf8fde59
 		return;
 	}
 	int shortcut = item->shortcut();
@@ -118,18 +81,10 @@
 }
 
 void ShortcutView::clear() {
-	QModelIndex index = m_ui.shortcutTable->selectionModel()->currentIndex();
-<<<<<<< HEAD
-	InputItem* item = m_model.itemAt(index);
-	if (!item) {
+	if (!m_controller) {
 		return;
 	}
-	if (m_ui.gamepadButton->isChecked()) {
-		item->clearButton();
-		m_ui.keyEdit->setValueButton(-1);
-	} else {
-		item->clearShortcut();
-=======
+	QModelIndex index = m_ui.shortcutTable->selectionModel()->currentIndex();
 	QString name = m_model->name(index);
 	const Shortcut* item = m_controller->shortcut(name);
 	if (!item->action()) {
@@ -141,22 +96,11 @@
 		m_ui.keyEdit->setValueButton(-1);
 	} else {
 		m_controller->clearKey(name);
->>>>>>> bf8fde59
 		m_ui.keyEdit->setValueKey(-1);
 	}
 }
 
 void ShortcutView::updateButton(int button) {
-<<<<<<< HEAD
-	InputItem* item = m_model.itemAt(m_ui.shortcutTable->selectionModel()->currentIndex());
-	if (!item) {
-		return;
-	}
-	if (m_ui.gamepadButton->isChecked()) {
-		item->setButton(button);
-	} else {
-		item->setShortcut(button);
-=======
 	if (!m_controller) {
 		return;
 	}
@@ -169,18 +113,10 @@
 		m_controller->updateButton(name, button);
 	} else {
 		m_controller->updateKey(name, button);
->>>>>>> bf8fde59
 	}
 }
 
 void ShortcutView::updateAxis(int axis, int direction) {
-<<<<<<< HEAD
-	InputItem* item = m_model.itemAt(m_ui.shortcutTable->selectionModel()->currentIndex());
-	if (!item) {
-		return;
-	}
-	item->setAxis(axis, static_cast<GamepadAxisEvent::Direction>(direction));
-=======
 	if (!m_controller) {
 		return;
 	}
@@ -190,7 +126,6 @@
 		return;
 	}
 	m_controller->updateAxis(name, axis, static_cast<GamepadAxisEvent::Direction>(direction));
->>>>>>> bf8fde59
 }
 
 void ShortcutView::closeEvent(QCloseEvent*) {
