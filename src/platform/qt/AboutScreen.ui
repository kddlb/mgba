<?xml version="1.0" encoding="UTF-8"?>
<ui version="4.0">
 <class>AboutScreen</class>
 <widget class="QWidget" name="AboutScreen">
  <property name="geometry">
   <rect>
    <x>0</x>
    <y>0</y>
    <width>617</width>
    <height>341</height>
   </rect>
  </property>
  <property name="windowTitle">
   <string>About</string>
  </property>
  <layout class="QGridLayout" name="gridLayout_2">
   <property name="sizeConstraint">
    <enum>QLayout::SetFixedSize</enum>
   </property>
   <item row="4" column="1">
    <widget class="QLabel" name="extraLinks">
     <property name="text">
      <string>&lt;a href=&quot;http://mgba.io/&quot;&gt;Website&lt;/a&gt; • &lt;a href=&quot;https://forums.mgba.io/&quot;&gt;Forums / Support&lt;/a&gt; • &lt;a href=&quot;https://patreon.com/mgba&quot;&gt;Donate&lt;/a&gt; • &lt;a href=&quot;https://github.com/mgba-emu/mgba/tree/{gitBranch}&quot;&gt;Source&lt;/a&gt;</string>
     </property>
     <property name="alignment">
      <set>Qt::AlignCenter</set>
     </property>
     <property name="openExternalLinks">
      <bool>true</bool>
     </property>
    </widget>
   </item>
   <item row="2" column="1">
    <widget class="QLabel" name="gitInfo">
     <property name="font">
      <font>
       <pointsize>10</pointsize>
      </font>
     </property>
     <property name="text">
      <string>Branch: &lt;tt&gt;{gitBranch}&lt;/tt&gt;&lt;br/&gt;Revision: &lt;tt&gt;{gitCommit}&lt;/tt&gt;</string>
     </property>
     <property name="textInteractionFlags">
      <set>Qt::LinksAccessibleByMouse|Qt::TextSelectableByKeyboard|Qt::TextSelectableByMouse</set>
     </property>
    </widget>
   </item>
   <item row="0" column="1">
    <widget class="QLabel" name="projectName">
     <property name="font">
      <font>
       <pointsize>36</pointsize>
       <weight>75</weight>
       <bold>true</bold>
      </font>
     </property>
     <property name="text">
      <string>{projectName}</string>
     </property>
     <property name="alignment">
      <set>Qt::AlignBottom|Qt::AlignLeading|Qt::AlignLeft</set>
     </property>
    </widget>
   </item>
   <item row="6" column="0" colspan="2">
    <widget class="QLabel" name="patronsHeader">
     <property name="text">
      <string>{projectName} would like to thank the following patrons from Patreon:</string>
     </property>
     <property name="alignment">
      <set>Qt::AlignCenter</set>
     </property>
     <property name="wordWrap">
      <bool>true</bool>
     </property>
    </widget>
   </item>
   <item row="8" column="0" colspan="4">
    <widget class="QLabel" name="copyright">
     <property name="font">
      <font>
       <pointsize>10</pointsize>
      </font>
     </property>
     <property name="text">
<<<<<<< HEAD
      <string>© 2013 – 2016 Jeffrey Pfau, licensed under the Mozilla Public License, version 2.0
Game Boy and Game Boy Advance are registered trademarks of Nintendo Co., Ltd.</string>
=======
      <string>© 2013 – 2017 Jeffrey Pfau, licensed under the Mozilla Public License, version 2.0
Game Boy Advance is a registered trademark of Nintendo Co., Ltd.</string>
>>>>>>> 97e2004f
     </property>
     <property name="alignment">
      <set>Qt::AlignCenter</set>
     </property>
     <property name="wordWrap">
      <bool>true</bool>
     </property>
    </widget>
   </item>
   <item row="1" column="1">
    <widget class="QLabel" name="projectVersion">
     <property name="font">
      <font>
       <weight>75</weight>
       <bold>true</bold>
      </font>
     </property>
     <property name="text">
      <string>{projectVersion}</string>
     </property>
     <property name="alignment">
      <set>Qt::AlignBottom|Qt::AlignLeading|Qt::AlignLeft</set>
     </property>
     <property name="textInteractionFlags">
      <set>Qt::LinksAccessibleByMouse|Qt::TextSelectableByKeyboard|Qt::TextSelectableByMouse</set>
     </property>
    </widget>
   </item>
   <item row="0" column="0" rowspan="6">
    <layout class="QVBoxLayout" name="verticalLayout">
     <property name="leftMargin">
      <number>8</number>
     </property>
     <property name="rightMargin">
      <number>16</number>
     </property>
     <property name="bottomMargin">
      <number>12</number>
     </property>
     <item>
      <spacer name="verticalSpacer_2">
       <property name="orientation">
        <enum>Qt::Vertical</enum>
       </property>
       <property name="sizeHint" stdset="0">
        <size>
         <width>0</width>
         <height>0</height>
        </size>
       </property>
      </spacer>
     </item>
     <item>
      <widget class="QLabel" name="logo">
       <property name="sizePolicy">
        <sizepolicy hsizetype="Fixed" vsizetype="Fixed">
         <horstretch>0</horstretch>
         <verstretch>0</verstretch>
        </sizepolicy>
       </property>
       <property name="minimumSize">
        <size>
         <width>192</width>
         <height>192</height>
        </size>
       </property>
       <property name="text">
        <string>{logo}</string>
       </property>
      </widget>
     </item>
     <item>
      <spacer name="verticalSpacer_3">
       <property name="orientation">
        <enum>Qt::Vertical</enum>
       </property>
       <property name="sizeHint" stdset="0">
        <size>
         <width>0</width>
         <height>0</height>
        </size>
       </property>
      </spacer>
     </item>
    </layout>
   </item>
   <item row="3" column="1">
    <widget class="QLabel" name="description">
     <property name="text">
      <string>{projectName} is an open-source Game Boy/Game Boy Advance/DS emulator</string>
     </property>
     <property name="alignment">
      <set>Qt::AlignCenter</set>
     </property>
     <property name="wordWrap">
      <bool>true</bool>
     </property>
    </widget>
   </item>
   <item row="7" column="0" colspan="2">
    <widget class="QLabel" name="patrons">
     <property name="text">
      <string>{patrons}</string>
     </property>
     <property name="alignment">
      <set>Qt::AlignCenter</set>
     </property>
     <property name="wordWrap">
      <bool>true</bool>
     </property>
    </widget>
   </item>
  </layout>
 </widget>
 <resources/>
 <connections/>
</ui><|MERGE_RESOLUTION|>--- conflicted
+++ resolved
@@ -83,13 +83,8 @@
       </font>
      </property>
      <property name="text">
-<<<<<<< HEAD
-      <string>© 2013 – 2016 Jeffrey Pfau, licensed under the Mozilla Public License, version 2.0
+      <string>© 2013 – 2017 Jeffrey Pfau, licensed under the Mozilla Public License, version 2.0
 Game Boy and Game Boy Advance are registered trademarks of Nintendo Co., Ltd.</string>
-=======
-      <string>© 2013 – 2017 Jeffrey Pfau, licensed under the Mozilla Public License, version 2.0
-Game Boy Advance is a registered trademark of Nintendo Co., Ltd.</string>
->>>>>>> 97e2004f
      </property>
      <property name="alignment">
       <set>Qt::AlignCenter</set>
