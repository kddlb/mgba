/* Copyright (c) 2013-2015 Jeffrey Pfau
 *
 * This Source Code Form is subject to the terms of the Mozilla Public
 * License, v. 2.0. If a copy of the MPL was not distributed with this
 * file, You can obtain one at http://mozilla.org/MPL/2.0/. */
#ifndef QGBA_INPUT_CONTROLLER_H
#define QGBA_INPUT_CONTROLLER_H

#include "GamepadAxisEvent.h"
#include "GamepadHatEvent.h"

#include <memory>

#include <QMap>
#include <QObject>
#include <QSet>
#include <QTimer>
#include <QVector>

#include <mgba/core/core.h>
#include <mgba/core/input.h>

#ifdef BUILD_SDL
#include "platform/sdl/sdl-events.h"
#endif

class QMenu;

struct mRotationSource;
struct mRumble;

namespace QGBA {

class ConfigController;
class GameController;
class InputModel;

class InputController : public QObject {
Q_OBJECT

public:
	static const uint32_t KEYBOARD = 0x51545F4B;

	InputController(InputModel* model, int playerId = 0, QWidget* topLevel = nullptr, QObject* parent = nullptr);
	~InputController();

	void addPlatform(mPlatform, const QString& visibleName, const mInputPlatformInfo*);
	void setPlatform(mPlatform);

	void setConfiguration(ConfigController* config);
	void saveConfiguration();
	void loadConfiguration(uint32_t type);
	void loadProfile(uint32_t type, const QString& profile);
	void saveConfiguration(uint32_t type);
	void saveProfile(uint32_t type, const QString& profile);
	const char* profileForType(uint32_t type);

	bool allowOpposing() const { return m_allowOpposing; }
	void setAllowOpposing(bool allowOpposing) { m_allowOpposing = allowOpposing; }

	const mInputMap* map();

	int pollEvents();

	static const int32_t AXIS_THRESHOLD = 0x3000;
	QSet<int> activeGamepadButtons(int type);
	QSet<QPair<int, GamepadAxisEvent::Direction>> activeGamepadAxes(int type);
	QSet<QPair<int, GamepadHatEvent::Direction>> activeGamepadHats(int type);
	void recalibrateAxes();

	void bindKey(mPlatform platform, uint32_t type, int key, int);
	void bindAxis(mPlatform platform, uint32_t type, int axis, GamepadAxisEvent::Direction, int);
	void bindHat(mPlatform platform, uint32_t type, int hat, GamepadHatEvent::Direction, int);

	QStringList connectedGamepads(uint32_t type) const;
	int gamepad(uint32_t type) const;
	void setGamepad(uint32_t type, int index);
	void setPreferredGamepad(uint32_t type, const QString& device);

	void registerTiltAxisX(int axis);
	void registerTiltAxisY(int axis);
	void registerGyroAxisX(int axis);
	void registerGyroAxisY(int axis);

	float gyroSensitivity() const;
	void setGyroSensitivity(float sensitivity);

	void stealFocus(QWidget* focus);
	void releaseFocus(QWidget* focus);

	mRumble* rumble();
	mRotationSource* rotationSource();

	void setupCallback(GameController* controller);

signals:
	void profileLoaded(const QString& profile);

public slots:
	void testGamepad(int type);
	void updateJoysticks();

	// TODO: Move these to somewhere that makes sense
	void suspendScreensaver();
	void resumeScreensaver();
	void setScreensaverSuspendable(bool);

private slots:
	void bindKey(const QModelIndex&, int key);
	void bindButton(const QModelIndex&, int key);
	void bindAxis(const QModelIndex&, int axis, GamepadAxisEvent::Direction);
	void bindHat(const QModelIndex&, int hat, GamepadHatEvent::Direction);

protected:
	bool eventFilter(QObject*, QEvent*) override;

private:
	void postPendingEvent(int key);
	void clearPendingEvent(int key);
	bool hasPendingEvent(int key) const;
	void sendGamepadEvent(QEvent*);
	void restoreModel();

<<<<<<< HEAD
	InputModel* m_inputModel;
	mPlatform m_platform;
	QMap<mPlatform, mInputMap> m_inputMaps;
	ConfigController* m_config;
=======
	mInputMap m_inputMap;
	ConfigController* m_config = nullptr;
>>>>>>> d240272a
	int m_playerId;
	bool m_allowOpposing = false;
	QWidget* m_topLevel;
	QWidget* m_focusParent;

#ifdef BUILD_SDL
	static int s_sdlInited;
	static mSDLEvents s_sdlEvents;
	mSDLPlayer m_sdlPlayer{};
	bool m_playerAttached = false;
#endif

	QVector<int> m_deadzones;

	std::unique_ptr<QMenu> m_inputMenu;
	std::unique_ptr<QMenu> m_autofireMenu;
	QMap<mPlatform, QModelIndex> m_inputMenuIndices;

	QSet<int> m_activeButtons;
	QSet<QPair<int, GamepadAxisEvent::Direction>> m_activeAxes;
	QSet<QPair<int, GamepadHatEvent::Direction>> m_activeHats;
	QTimer m_gamepadTimer{nullptr};

	QSet<int> m_pendingEvents;
};

}

#endif<|MERGE_RESOLUTION|>--- conflicted
+++ resolved
@@ -121,15 +121,10 @@
 	void sendGamepadEvent(QEvent*);
 	void restoreModel();
 
-<<<<<<< HEAD
 	InputModel* m_inputModel;
 	mPlatform m_platform;
 	QMap<mPlatform, mInputMap> m_inputMaps;
-	ConfigController* m_config;
-=======
-	mInputMap m_inputMap;
 	ConfigController* m_config = nullptr;
->>>>>>> d240272a
 	int m_playerId;
 	bool m_allowOpposing = false;
 	QWidget* m_topLevel;
