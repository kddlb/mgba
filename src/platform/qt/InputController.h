--- conflicted
+++ resolved
@@ -124,11 +124,7 @@
 	InputModel* m_inputModel;
 	mPlatform m_platform;
 	QMap<mPlatform, mInputMap> m_inputMaps;
-<<<<<<< HEAD
-	ConfigController* m_config;
-=======
 	ConfigController* m_config = nullptr;
->>>>>>> fa73d25a
 	int m_playerId;
 	bool m_allowOpposing = false;
 	QWidget* m_topLevel;
