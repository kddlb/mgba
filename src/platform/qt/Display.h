--- conflicted
+++ resolved
@@ -51,14 +51,11 @@
 	virtual VideoShader* shaders() = 0;
 	virtual int framebufferHandle() { return -1; }
 
-<<<<<<< HEAD
 	QSize viewportSize();
 
-=======
 	virtual void setVideoProxy(std::shared_ptr<VideoProxy> proxy) { m_videoProxy = proxy; }
 	std::shared_ptr<VideoProxy> videoProxy() { return m_videoProxy; }
 	
->>>>>>> dd1514cb
 signals:
 	void showCursor();
 	void hideCursor();
@@ -97,12 +94,9 @@
 	bool m_interframeBlending = false;
 	bool m_filter = false;
 	QTimer m_mouseTimer;
-<<<<<<< HEAD
 	int m_coreWidth;
 	int m_coreHeight;
-=======
 	std::shared_ptr<VideoProxy> m_videoProxy;
->>>>>>> dd1514cb
 };
 
 }