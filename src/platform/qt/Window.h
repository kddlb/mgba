--- conflicted
+++ resolved
@@ -29,11 +29,7 @@
 class GDBController;
 class GIFView;
 class InputModel;
-<<<<<<< HEAD
-class LibraryView;
-=======
 class LibraryController;
->>>>>>> fa73d25a
 class LogView;
 class ShaderSelector;
 class VideoView;
@@ -163,14 +159,8 @@
 	// TODO: Move these to a new class
 	QList<QAction*> m_gameActions;
 	QList<QAction*> m_nonMpActions;
-<<<<<<< HEAD
 	QList<QPair<QAction*, int>> m_platformActions;
-=======
-#ifdef M_CORE_GBA
-	QList<QAction*> m_gbaActions;
-#endif
 	QAction* m_multiWindow;
->>>>>>> fa73d25a
 	QMap<int, QAction*> m_frameSizes;
 	LogController m_log{0};
 	LogView* m_logView;
@@ -179,7 +169,7 @@
 #endif
 	LoadSaveState* m_stateWindow = nullptr;
 	WindowBackground* m_screenWidget;
-	QPixmap m_logo{":/res/mgba-1024.png"};
+	QPixmap m_logo{":/res/medusa-bg.png"};
 	ConfigController* m_config;
 	InputModel* m_inputModel;
 	InputController m_inputController;
