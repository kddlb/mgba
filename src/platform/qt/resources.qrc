--- conflicted
+++ resolved
@@ -3,12 +3,9 @@
      <file>../../../res/medusa-bg.jpg</file>
      <file>../../../res/patrons.txt</file>
      <file>../../../res/no-cam.png</file>
-<<<<<<< HEAD
      <file>input/default-profiles.ini</file>
-=======
      <file>../../../res/chip-names-4.txt</file>
      <file>../../../res/chip-names-5.txt</file>
      <file>../../../res/chip-names-6.txt</file>
->>>>>>> f00b7fcf
  </qresource>
  </RCC>