--- conflicted
+++ resolved
@@ -1,20 +1,10 @@
 <!DOCTYPE RCC>
 <RCC version="1.0">
  <qresource>
-<<<<<<< HEAD
-     <file>../../../res/medusa-bg.jpg</file>
-     <file>../../../res/patrons.txt</file>
-     <file>../../../res/no-cam.png</file>
-     <file>input/default-profiles.ini</file>
-     <file>../../../res/chip-names-4.txt</file>
-     <file>../../../res/chip-names-5.txt</file>
-     <file>../../../res/chip-names-6.txt</file>
-=======
-  <file>../../../res/mgba-1024.png</file>
-  <file>../../../res/keymap.qpic</file>
+  <file>../../../res/medusa-bg.jpg</file>
   <file>../../../res/patrons.txt</file>
   <file>../../../res/no-cam.png</file>
->>>>>>> cf088153
+  <file>input/default-profiles.ini</file>
  </qresource>
  <qresource prefix="/exe">
   <file alias="exe4/chip-names.txt">../../../res/exe4/chip-names.txt</file>
