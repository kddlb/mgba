/* Copyright (c) 2013-2017 Jeffrey Pfau
 *
 * This Source Code Form is subject to the terms of the Mozilla Public
 * License, v. 2.0. If a copy of the MPL was not distributed with this
 * file, You can obtain one at http://mozilla.org/MPL/2.0/. */
#include "Window.h"

#include <QDesktopWidget>
#include <QKeyEvent>
#include <QKeySequence>
#include <QMenuBar>
#include <QMessageBox>
#include <QMimeData>
#include <QPainter>
#include <QStackedLayout>

#ifdef USE_SQLITE3
#include "ArchiveInspector.h"
#include "library/LibraryController.h"
#endif

#include "AboutScreen.h"
#include "AudioProcessor.h"
#include "CheatsView.h"
#include "ConfigController.h"
#include "CoreController.h"
#include "DebuggerConsole.h"
#include "DebuggerConsoleController.h"
#include "Display.h"
#include "CoreController.h"
#include "GBAApp.h"
#include "GDBController.h"
#include "GDBWindow.h"
#include "GIFView.h"
#include "InputModel.h"
#include "IOViewer.h"
#include "LoadSaveState.h"
#include "LogView.h"
#include "MultiplayerController.h"
#include "MemorySearch.h"
#include "MemoryView.h"
#include "OverrideView.h"
#include "ObjView.h"
#include "PaletteView.h"
#include "PrinterView.h"
#include "ROMInfo.h"
#include "SensorView.h"
#include "SettingsView.h"
#include "ShaderSelector.h"
#include "TileView.h"
#include "VideoView.h"

#include <mgba/core/version.h>
#ifdef M_CORE_GB
#include <mgba/internal/gb/gb.h>
#include <mgba/internal/gb/input.h>
#include <mgba/internal/gb/video.h>
#endif
#ifdef M_CORE_GBA
#include <mgba/internal/gba/gba.h>
#include <mgba/internal/gba/input.h>
#include <mgba/internal/gba/video.h>
#endif
#include <mgba/feature/commandline.h>
#include "feature/sqlite3/no-intro.h"
#include <mgba-util/vfs.h>

using namespace QGBA;

Window::Window(CoreManager* manager, ConfigController* config, int playerId, QWidget* parent)
	: QMainWindow(parent)
	, m_manager(manager)
	, m_logView(new LogView(&m_log))
	, m_screenWidget(new WindowBackground())
	, m_config(config)
	, m_inputController(playerId, this)
{
	setFocusPolicy(Qt::StrongFocus);
	setAcceptDrops(true);
	setAttribute(Qt::WA_DeleteOnClose);
	updateTitle();
	reloadDisplayDriver();

	m_logo.setDevicePixelRatio(m_screenWidget->devicePixelRatio());
	m_logo = m_logo; // Free memory left over in old pixmap

#if defined(M_CORE_GBA)
	float i = 2;
#elif defined(M_CORE_GB)
	float i = 3;
#endif
	QVariant multiplier = m_config->getOption("scaleMultiplier");
	if (!multiplier.isNull()) {
		m_savedScale = multiplier.toInt();
		i = m_savedScale;
	}
#ifdef USE_SQLITE3
	m_libraryView = new LibraryController(nullptr, ConfigController::configDir() + "/library.sqlite3", m_config);
	ConfigOption* showLibrary = m_config->addOption("showLibrary");
	showLibrary->connect([this](const QVariant& value) {
		if (value.toBool()) {
			if (m_controller) {
				m_screenWidget->layout()->addWidget(m_libraryView);
			} else {
				attachWidget(m_libraryView);
			}
		} else {
			detachWidget(m_libraryView);
		}
	}, this);
	m_config->updateOption("showLibrary");
	ConfigOption* libraryStyle = m_config->addOption("libraryStyle");
	libraryStyle->connect([this](const QVariant& value) {
		m_libraryView->setViewStyle(static_cast<LibraryStyle>(value.toInt()));
	}, this);
	m_config->updateOption("libraryStyle");

	connect(m_libraryView, &LibraryController::startGame, [this]() {
		VFile* output = m_libraryView->selectedVFile();
		if (output) {
			QPair<QString, QString> path = m_libraryView->selectedPath();
			setController(m_manager->loadGame(output, path.second, path.first), path.first + "/" + path.second);
		}
	});
#endif
#if defined(M_CORE_GBA)
	resizeFrame(QSize(VIDEO_HORIZONTAL_PIXELS * i, VIDEO_VERTICAL_PIXELS * i));
#elif defined(M_CORE_GB)
	resizeFrame(QSize(GB_VIDEO_HORIZONTAL_PIXELS * i, GB_VIDEO_VERTICAL_PIXELS * i));
#endif
	m_screenWidget->setPixmap(m_logo);
	m_screenWidget->setDimensions(m_logo.width(), m_logo.height());
	m_screenWidget->setLockIntegerScaling(false);
	m_screenWidget->setLockAspectRatio(true);
	setCentralWidget(m_screenWidget);

	connect(this, &Window::shutdown, m_logView, &QWidget::hide);
	connect(&m_fpsTimer, &QTimer::timeout, this, &Window::showFPS);
	connect(&m_focusCheck, &QTimer::timeout, this, &Window::focusCheck);

	m_log.setLevels(mLOG_WARN | mLOG_ERROR | mLOG_FATAL);
	m_fpsTimer.setInterval(FPS_TIMER_INTERVAL);
	m_focusCheck.setInterval(200);

	setupMenu(menuBar());

#ifdef M_CORE_GBA
	m_inputController.addPlatform(PLATFORM_GBA, &GBAInputInfo);
#endif
#ifdef M_CORE_GB
	m_inputController.addPlatform(PLATFORM_GB, &GBInputInfo);
#endif
}

Window::~Window() {
	delete m_logView;

#ifdef USE_FFMPEG
	delete m_videoView;
#endif

#ifdef USE_MAGICK
	delete m_gifView;
#endif

#ifdef USE_SQLITE3
	delete m_libraryView;
#endif
}

void Window::argumentsPassed(mArguments* args) {
	loadConfig();

	if (args->fname) {
		setController(m_manager->loadGame(args->fname), args->fname);
	}

#ifdef USE_GDB_STUB
	if (args->debuggerType == DEBUGGER_GDB) {
		if (!m_gdbController) {
			m_gdbController = new GDBController(this);
			m_gdbController->listen();
		}
	}
#endif
}

void Window::resizeFrame(const QSize& size) {
	QSize newSize(size);
	m_screenWidget->setSizeHint(newSize);
	newSize -= m_screenWidget->size();
	newSize += this->size();
	resize(newSize);
}

void Window::setConfig(ConfigController* config) {
	m_config = config;
}

void Window::loadConfig() {
	const mCoreOptions* opts = m_config->options();
	reloadConfig();

	if (opts->width && opts->height) {
		resizeFrame(QSize(opts->width, opts->height));
	}

	if (opts->fullscreen) {
		enterFullScreen();
	}

	m_mruFiles = m_config->getMRU();
	updateMRU();

	m_inputController.setConfiguration(m_config);
}

void Window::reloadConfig() {
	const mCoreOptions* opts = m_config->options();

	m_log.setLevels(opts->logLevel);

	if (m_controller) {
		m_controller->loadConfig(m_config);
		if (m_audioProcessor) {
			m_audioProcessor->setBufferSamples(opts->audioBuffers);
			m_audioProcessor->requestSampleRate(opts->sampleRate);
		}
	}
	m_display->lockAspectRatio(opts->lockAspectRatio);
	m_display->filter(opts->resampleVideo);

	m_inputController.setScreensaverSuspendable(opts->suspendScreensaver);
}

void Window::saveConfig() {
	m_inputController.saveConfiguration();
	m_config->write();
}

QString Window::getFilters() const {
	QStringList filters;
	QStringList formats;

#ifdef M_CORE_GBA
	QStringList gbaFormats{
		"*.gba",
#if defined(USE_LIBZIP) || defined(USE_ZLIB)
		"*.zip",
#endif
#ifdef USE_LZMA
		"*.7z",
#endif
		"*.agb",
		"*.mb",
		"*.rom",
		"*.bin"};
	formats.append(gbaFormats);
	filters.append(tr("Game Boy Advance ROMs (%1)").arg(gbaFormats.join(QChar(' '))));
#endif

#ifdef M_CORE_GB
	QStringList gbFormats{
		"*.gb",
		"*.gbc",
#if defined(USE_LIBZIP) || defined(USE_ZLIB)
		"*.zip",
#endif
#ifdef USE_LZMA
		"*.7z",
#endif
		"*.rom",
		"*.bin"};
	formats.append(gbFormats);
	filters.append(tr("Game Boy ROMs (%1)").arg(gbFormats.join(QChar(' '))));
#endif

	formats.removeDuplicates();
	filters.prepend(tr("All ROMs (%1)").arg(formats.join(QChar(' '))));
	filters.append(tr("%1 Video Logs (*.mvl)").arg(projectName));
	return filters.join(";;");
}

QString Window::getFiltersArchive() const {
	QStringList filters;

	QStringList formats{
#if defined(USE_LIBZIP) || defined(USE_ZLIB)
		"*.zip",
#endif
#ifdef USE_LZMA
		"*.7z",
#endif
	};
	filters.append(tr("Archives (%1)").arg(formats.join(QChar(' '))));
	return filters.join(";;");
}

void Window::selectROM() {
	QString filename = GBAApp::app()->getOpenFileName(this, tr("Select ROM"), getFilters());
	if (!filename.isEmpty()) {
		setController(m_manager->loadGame(filename), filename);
	}
}

#ifdef USE_SQLITE3
void Window::selectROMInArchive() {
	QString filename = GBAApp::app()->getOpenFileName(this, tr("Select ROM"), getFiltersArchive());
	if (filename.isEmpty()) {
		return;
	}
	ArchiveInspector* archiveInspector = new ArchiveInspector(filename);
	connect(archiveInspector, &QDialog::accepted, [this,  archiveInspector]() {
		VFile* output = archiveInspector->selectedVFile();
		QPair<QString, QString> path = archiveInspector->selectedPath();
		if (output) {
			setController(m_manager->loadGame(output, path.second, path.first), path.first + "/" + path.second);
		}
		archiveInspector->close();
	});
	archiveInspector->setAttribute(Qt::WA_DeleteOnClose);
	archiveInspector->show();
}

void Window::addDirToLibrary() {
	QString filename = GBAApp::app()->getOpenDirectoryName(this, tr("Select folder"));
	if (filename.isEmpty()) {
		return;
	}
	m_libraryView->addDirectory(filename);
}
#endif

void Window::replaceROM() {
	QString filename = GBAApp::app()->getOpenFileName(this, tr("Select ROM"), getFilters());
	if (!filename.isEmpty()) {
		m_controller->replaceGame(filename);
	}
}

void Window::selectSave(bool temporary) {
	QStringList formats{"*.sav"};
	QString filter = tr("Game Boy Advance save files (%1)").arg(formats.join(QChar(' ')));
	QString filename = GBAApp::app()->getOpenFileName(this, tr("Select save"), filter);
	if (!filename.isEmpty()) {
		m_controller->loadSave(filename, temporary);
	}
}

void Window::multiplayerChanged() {
	if (!m_controller) {
		return;
	}
	int attached = 1;
	MultiplayerController* multiplayer = m_controller->multiplayerController();
	if (multiplayer) {
		attached = multiplayer->attached();
	}
	for (QAction* action : m_nonMpActions) {
		action->setDisabled(attached > 1);
	}
}

void Window::selectPatch() {
	QString filename = GBAApp::app()->getOpenFileName(this, tr("Select patch"), tr("Patches (*.ips *.ups *.bps)"));
	if (!filename.isEmpty()) {
		if (m_controller) {
			m_controller->loadPatch(filename);
		} else {
			m_pendingPatch = filename;
		}
	}
}

void Window::openView(QWidget* widget) {
	connect(this, &Window::shutdown, widget, &QWidget::close);
	widget->setAttribute(Qt::WA_DeleteOnClose);
	widget->show();
}

void Window::loadCamImage() {
	QString filename = GBAApp::app()->getOpenFileName(this, tr("Select image"), tr("Image file (*.png *.gif *.jpg *.jpeg);;All files (*)"));
	if (!filename.isEmpty()) {
		m_inputController.loadCamImage(filename);
	}
}

void Window::importSharkport() {
	QString filename = GBAApp::app()->getOpenFileName(this, tr("Select save"), tr("GameShark saves (*.sps *.xps)"));
	if (!filename.isEmpty()) {
		m_controller->importSharkport(filename);
	}
}

void Window::exportSharkport() {
	QString filename = GBAApp::app()->getSaveFileName(this, tr("Select save"), tr("GameShark saves (*.sps *.xps)"));
	if (!filename.isEmpty()) {
		m_controller->exportSharkport(filename);
	}
}

void Window::openSettingsWindow() {
	SettingsView* settingsWindow = new SettingsView(m_config, &m_inputController);
#if defined(BUILD_GL) || defined(BUILD_GLES)
	if (m_display->supportsShaders()) {
		settingsWindow->setShaderSelector(m_shaderView.get());
	}
#endif
	connect(settingsWindow, &SettingsView::displayDriverChanged, this, &Window::reloadDisplayDriver);
	connect(settingsWindow, &SettingsView::audioDriverChanged, this, &Window::reloadAudioDriver);
	connect(settingsWindow, &SettingsView::cameraDriverChanged, this, &Window::mustRestart);
	connect(settingsWindow, &SettingsView::languageChanged, this, &Window::mustRestart);
	connect(settingsWindow, &SettingsView::pathsChanged, this, &Window::reloadConfig);
	connect(settingsWindow, &SettingsView::libraryCleared, m_libraryView, &LibraryController::clear);
	openView(settingsWindow);
}

void Window::startVideoLog() {
	QString filename = GBAApp::app()->getSaveFileName(this, tr("Select video log"), tr("Video logs (*.mvl)"));
	if (!filename.isEmpty()) {
		m_controller->startVideoLog(filename);
	}
}

template <typename T, typename... A>
std::function<void()> Window::openTView(A... arg) {
	return [=]() {
		T* view = new T(arg...);
		openView(view);
	};
}


template <typename T, typename... A>
std::function<void()> Window::openControllerTView(A... arg) {
	return [=]() {
		T* view = new T(m_controller, arg...);
		openView(view);
	};
}

#ifdef USE_FFMPEG
void Window::openVideoWindow() {
	if (!m_videoView) {
		m_videoView = new VideoView();
		if (m_controller) {
			m_videoView->setController(m_controller);
		}
		connect(this, &Window::shutdown, m_videoView, &QWidget::close);
	}
	m_videoView->show();
}
#endif

#ifdef USE_MAGICK
void Window::openGIFWindow() {
	if (!m_gifView) {
		m_gifView = new GIFView();
		if (m_controller) {
			m_gifView->setController(m_controller);
		}
		connect(this, &Window::shutdown, m_gifView, &QWidget::close);
	}
	m_gifView->show();
}
#endif

#ifdef USE_GDB_STUB
void Window::gdbOpen() {
	if (!m_gdbController) {
		m_gdbController = new GDBController(this);
	}
	GDBWindow* window = new GDBWindow(m_gdbController);
	m_gdbController->setController(m_controller);
	connect(m_controller.get(), &CoreController::stopping, window, &QWidget::close);
	openView(window);
}
#endif

#ifdef USE_DEBUGGERS
void Window::consoleOpen() {
	if (!m_console) {
		m_console = new DebuggerConsoleController(this);
	}
	DebuggerConsole* window = new DebuggerConsole(m_console);
	if (m_controller) {
		m_console->setController(m_controller);
	}
	openView(window);
}
#endif

void Window::resizeEvent(QResizeEvent* event) {
	if (!isFullScreen()) {
		m_config->setOption("height", m_screenWidget->height());
		m_config->setOption("width", m_screenWidget->width());
	}

	int factor = 0;
	QSize size(VIDEO_HORIZONTAL_PIXELS, VIDEO_VERTICAL_PIXELS);
	if (m_controller) {
		size = m_controller->screenDimensions();
	}
	if (m_screenWidget->width() % size.width() == 0 && m_screenWidget->height() % size.height() == 0 &&
	    m_screenWidget->width() / size.width() == m_screenWidget->height() / size.height()) {
		factor = m_screenWidget->width() / size.width();
	} else {
		m_savedScale = 0;
	}
	for (QMap<int, QAction*>::iterator iter = m_frameSizes.begin(); iter != m_frameSizes.end(); ++iter) {
		bool enableSignals = iter.value()->blockSignals(true);
		iter.value()->setChecked(iter.key() == factor);
		iter.value()->blockSignals(enableSignals);
	}

	m_config->setOption("fullscreen", isFullScreen());
}

void Window::showEvent(QShowEvent* event) {
	if (m_wasOpened) {
		return;
	}
	m_wasOpened = true;
	resizeFrame(m_screenWidget->sizeHint());
	QVariant windowPos = m_config->getQtOption("windowPos");
	if (!windowPos.isNull()) {
		move(windowPos.toPoint());
	} else {
		QRect rect = frameGeometry();
		rect.moveCenter(QApplication::desktop()->availableGeometry().center());
		move(rect.topLeft());
	}
	if (m_fullscreenOnStart) {
		enterFullScreen();
		m_fullscreenOnStart = false;
	}
}

void Window::closeEvent(QCloseEvent* event) {
	emit shutdown();
	m_config->setQtOption("windowPos", pos());

	if (m_savedScale > 0) {
		m_config->setOption("height", VIDEO_VERTICAL_PIXELS * m_savedScale);
		m_config->setOption("width", VIDEO_HORIZONTAL_PIXELS * m_savedScale);
	}
	saveConfig();
	QMainWindow::closeEvent(event);
}

void Window::focusInEvent(QFocusEvent*) {
	m_display->forceDraw();
}

void Window::focusOutEvent(QFocusEvent*) {
}

void Window::dragEnterEvent(QDragEnterEvent* event) {
	if (event->mimeData()->hasFormat("text/uri-list")) {
		event->acceptProposedAction();
	}
}

void Window::dropEvent(QDropEvent* event) {
	QString uris = event->mimeData()->data("text/uri-list");
	uris = uris.trimmed();
	if (uris.contains("\n")) {
		// Only one file please
		return;
	}
	QUrl url(uris);
	if (!url.isLocalFile()) {
		// No remote loading
		return;
	}
	event->accept();
	setController(m_manager->loadGame(url.toLocalFile()), url.toLocalFile());
}

void Window::mouseDoubleClickEvent(QMouseEvent* event) {
	if (event->button() != Qt::LeftButton) {
		return;
	}
	toggleFullScreen();
}

void Window::enterFullScreen() {
	if (!isVisible()) {
		m_fullscreenOnStart = true;
		return;
	}
	if (isFullScreen()) {
		return;
	}
	showFullScreen();
#ifndef Q_OS_MAC
	if (m_controller && !m_controller->isPaused()) {
		menuBar()->hide();
	}
#endif
}

void Window::exitFullScreen() {
	if (!isFullScreen()) {
		return;
	}
	m_screenWidget->unsetCursor();
	menuBar()->show();
	showNormal();
}

void Window::toggleFullScreen() {
	if (isFullScreen()) {
		exitFullScreen();
	} else {
		enterFullScreen();
	}
}

void Window::gameStarted() {
	for (QAction* action : m_gameActions) {
		action->setDisabled(false);
	}
#ifdef M_CORE_GBA
	for (QAction* action : m_gbaActions) {
		action->setDisabled(m_controller->platform() != PLATFORM_GBA);
	}
#endif
	multiplayerChanged();
	updateTitle();
	QSize size = m_controller->screenDimensions();
	m_display->setMinimumSize(size);
	m_screenWidget->setMinimumSize(m_display->minimumSize());
	m_screenWidget->setDimensions(size.width(), size.height());
	m_config->updateOption("lockIntegerScaling");
	m_config->updateOption("lockAspectRatio");
	if (m_savedScale > 0) {
		resizeFrame(size * m_savedScale);
	}
	attachWidget(m_display.get());

#ifndef Q_OS_MAC
	if (isFullScreen()) {
		menuBar()->hide();
	}
#endif

	m_hitUnimplementedBiosCall = false;
	m_fpsTimer.start();
	m_focusCheck.start();

	CoreController::Interrupter interrupter(m_controller, true);
	mCore* core = m_controller->thread()->core;
	m_videoLayers->clear();
	m_audioChannels->clear();
	const mCoreChannelInfo* videoLayers;
	const mCoreChannelInfo* audioChannels;
	size_t nVideo = core->listVideoLayers(core, &videoLayers);
	size_t nAudio = core->listAudioChannels(core, &audioChannels);

	if (nVideo) {
		for (size_t i = 0; i < nVideo; ++i) {
			QAction* action = new QAction(videoLayers[i].visibleName, m_videoLayers);
			action->setCheckable(true);
			action->setChecked(true);
			connect(action, &QAction::triggered, [this, videoLayers, i](bool enable) {
				m_controller->thread()->core->enableVideoLayer(m_controller->thread()->core, videoLayers[i].id, enable);
			});
			m_videoLayers->addAction(action);
		}
	}
	if (nAudio) {
		for (size_t i = 0; i < nAudio; ++i) {
			QAction* action = new QAction(audioChannels[i].visibleName, m_audioChannels);
			action->setCheckable(true);
			action->setChecked(true);
			connect(action, &QAction::triggered, [this, audioChannels, i](bool enable) {
				m_controller->thread()->core->enableAudioChannel(m_controller->thread()->core, audioChannels[i].id, enable);
			});
			m_audioChannels->addAction(action);
		}
	}
	m_display->startDrawing(m_controller);

	reloadAudioDriver();
}

void Window::gameStopped() {
#ifdef M_CORE_GBA
	for (QAction* action : m_gbaActions) {
		action->setDisabled(false);
	}
#endif
	for (QAction* action : m_gameActions) {
		action->setDisabled(true);
	}
	setWindowFilePath(QString());
	updateTitle();
	detachWidget(m_display.get());
	m_screenWidget->setDimensions(m_logo.width(), m_logo.height());
	m_screenWidget->setLockIntegerScaling(false);
	m_screenWidget->setLockAspectRatio(true);
	m_screenWidget->setPixmap(m_logo);
	m_screenWidget->unsetCursor();
#ifdef M_CORE_GB
	m_display->setMinimumSize(GB_VIDEO_HORIZONTAL_PIXELS, GB_VIDEO_VERTICAL_PIXELS);
#elif defined(M_CORE_GBA)
	m_display->setMinimumSize(VIDEO_HORIZONTAL_PIXELS, VIDEO_VERTICAL_PIXELS);
#endif
	m_screenWidget->setMinimumSize(m_display->minimumSize());

	m_videoLayers->clear();
	m_audioChannels->clear();

	m_fpsTimer.stop();
	m_focusCheck.stop();

	emit paused(false);
}

void Window::gameCrashed(const QString& errorMessage) {
	QMessageBox* crash = new QMessageBox(QMessageBox::Critical, tr("Crash"),
	                                     tr("The game has crashed with the following error:\n\n%1").arg(errorMessage),
	                                     QMessageBox::Ok, this, Qt::Sheet);
	crash->setAttribute(Qt::WA_DeleteOnClose);
	crash->show();
	m_controller->stop();
}

void Window::gameFailed() {
	QMessageBox* fail = new QMessageBox(QMessageBox::Warning, tr("Couldn't Load"),
	                                    tr("Could not load game. Are you sure it's in the correct format?"),
	                                    QMessageBox::Ok, this, Qt::Sheet);
	fail->setAttribute(Qt::WA_DeleteOnClose);
	fail->show();
}

void Window::unimplementedBiosCall(int call) {
	if (m_hitUnimplementedBiosCall) {
		return;
	}
	m_hitUnimplementedBiosCall = true;

	QMessageBox* fail = new QMessageBox(
	    QMessageBox::Warning, tr("Unimplemented BIOS call"),
	    tr("This game uses a BIOS call that is not implemented. Please use the official BIOS for best experience."),
	    QMessageBox::Ok, this, Qt::Sheet);
	fail->setAttribute(Qt::WA_DeleteOnClose);
	fail->show();
}

void Window::reloadDisplayDriver() {
	if (m_controller) {
		m_display->stopDrawing();
		detachWidget(m_display.get());
	}
	m_display = std::move(std::unique_ptr<Display>(Display::create(this)));
#if defined(BUILD_GL) || defined(BUILD_GLES)
	m_shaderView.reset();
	m_shaderView = std::make_unique<ShaderSelector>(m_display.get(), m_config);
#endif
	m_screenWidget->setMinimumSize(m_display->minimumSize());
	m_screenWidget->setSizePolicy(m_display->sizePolicy());
	connect(this, &Window::shutdown, m_display.get(), &Display::stopDrawing);
	connect(m_display.get(), &Display::hideCursor, [this]() {
		if (static_cast<QStackedLayout*>(m_screenWidget->layout())->currentWidget() == m_display.get()) {
			m_screenWidget->setCursor(Qt::BlankCursor);
		}
	});
	connect(m_display.get(), &Display::showCursor, [this]() {
		m_screenWidget->unsetCursor();
	});

	const mCoreOptions* opts = m_config->options();
	m_display->lockAspectRatio(opts->lockAspectRatio);
	m_display->filter(opts->resampleVideo);
#if defined(BUILD_GL) || defined(BUILD_GLES)
	if (opts->shader) {
		struct VDir* shader = VDirOpen(opts->shader);
		if (shader && m_display->supportsShaders()) {
			m_display->setShaders(shader);
			m_shaderView->refreshShaders();
			shader->close(shader);
		}
	}
#endif

	if (m_controller) {
		connect(m_controller.get(), &CoreController::stopping, m_display.get(), &Display::stopDrawing);
		connect(m_controller.get(), &CoreController::stateLoaded, m_display.get(), &Display::forceDraw);
		connect(m_controller.get(), &CoreController::rewound, m_display.get(), &Display::forceDraw);
		connect(m_controller.get(), &CoreController::paused, m_display.get(), &Display::pauseDrawing);
		connect(m_controller.get(), &CoreController::unpaused, m_display.get(), &Display::unpauseDrawing);
		connect(m_controller.get(), &CoreController::frameAvailable, m_display.get(), &Display::framePosted);
		connect(m_controller.get(), &CoreController::statusPosted, m_display.get(), &Display::showMessage);

		attachWidget(m_display.get());
		m_display->startDrawing(m_controller);
	}
}

void Window::reloadAudioDriver() {
	if (!m_controller) {
		return;
	}
	if (m_audioProcessor) {
		m_audioProcessor->stop();
		m_audioProcessor.reset();
	}

	const mCoreOptions* opts = m_config->options();
	m_audioProcessor = std::move(std::unique_ptr<AudioProcessor>(AudioProcessor::create()));
	m_audioProcessor->setInput(m_controller);
	m_audioProcessor->setBufferSamples(opts->audioBuffers);
	m_audioProcessor->requestSampleRate(opts->sampleRate);
	m_audioProcessor->start();
	connect(m_controller.get(), &CoreController::stopping, m_audioProcessor.get(), &AudioProcessor::stop);
}

void Window::tryMakePortable() {
	QMessageBox* confirm = new QMessageBox(QMessageBox::Question, tr("Really make portable?"),
	                                       tr("This will make the emulator load its configuration from the same directory as the executable. Do you want to continue?"),
	                                       QMessageBox::Yes | QMessageBox::Cancel, this, Qt::Sheet);
	confirm->setAttribute(Qt::WA_DeleteOnClose);
	connect(confirm->button(QMessageBox::Yes), &QAbstractButton::clicked, m_config, &ConfigController::makePortable);
	confirm->show();
}

void Window::mustRestart() {
	QMessageBox* dialog = new QMessageBox(QMessageBox::Warning, tr("Restart needed"),
	                                      tr("Some changes will not take effect until the emulator is restarted."),
	                                      QMessageBox::Ok, this, Qt::Sheet);
	dialog->setAttribute(Qt::WA_DeleteOnClose);
	dialog->show();
}

void Window::recordFrame() {
	m_frameList.append(QDateTime::currentDateTime());
	while (m_frameList.count() > FRAME_LIST_SIZE) {
		m_frameList.removeFirst();
	}
}

void Window::showFPS() {
	if (m_frameList.isEmpty()) {
		updateTitle();
		return;
	}
	qint64 interval = m_frameList.first().msecsTo(m_frameList.last());
	float fps = (m_frameList.count() - 1) * 10000.f / interval;
	fps = round(fps) / 10.f;
	updateTitle(fps);
}

void Window::updateTitle(float fps) {
	QString title;

	if (m_controller) {
		CoreController::Interrupter interrupter(m_controller);
		const NoIntroDB* db = GBAApp::app()->gameDB();
		NoIntroGame game{};
		uint32_t crc32 = 0;
		m_controller->thread()->core->checksum(m_controller->thread()->core, &crc32, CHECKSUM_CRC32);

		char gameTitle[17] = { '\0' };
		mCore* core = m_controller->thread()->core;
		core->getGameTitle(core, gameTitle);
		title = gameTitle;

#ifdef USE_SQLITE3
		if (db && crc32 && NoIntroDBLookupGameByCRC(db, crc32, &game)) {
			title = QLatin1String(game.name);
		}
#endif
		MultiplayerController* multiplayer = m_controller->multiplayerController();
		if (multiplayer && multiplayer->attached() > 1) {
			title += tr(" -  Player %1 of %2").arg(multiplayer->playerId(m_controller.get()) + 1).arg(multiplayer->attached());
			for (QAction* action : m_nonMpActions) {
				action->setDisabled(true);
			}
		} else {
			for (QAction* action : m_nonMpActions) {
				action->setDisabled(false);
			}
		}
	}
	if (title.isNull()) {
		setWindowTitle(tr("%1 - %2").arg(projectName).arg(projectVersion));
	} else if (fps < 0) {
		setWindowTitle(tr("%1 - %2 - %3").arg(projectName).arg(title).arg(projectVersion));
	} else {
		setWindowTitle(tr("%1 - %2 (%3 fps) - %4").arg(projectName).arg(title).arg(fps).arg(projectVersion));
	}
}

void Window::openStateWindow(LoadSave ls) {
	if (m_stateWindow) {
		return;
	}
	MultiplayerController* multiplayer = m_controller->multiplayerController();
	if (multiplayer && multiplayer->attached() > 1) {
		return;
	}
	bool wasPaused = m_controller->isPaused();
	m_stateWindow = new LoadSaveState(m_controller);
	connect(this, &Window::shutdown, m_stateWindow, &QWidget::close);
	connect(m_stateWindow, &LoadSaveState::closed, [this]() {
		detachWidget(m_stateWindow);
		m_stateWindow = nullptr;
		QMetaObject::invokeMethod(this, "setFocus", Qt::QueuedConnection);
	});
	if (!wasPaused) {
		m_controller->setPaused(true);
		connect(m_stateWindow, &LoadSaveState::closed, [this]() {
			if (m_controller) {
				m_controller->setPaused(false);
			}
		});
	}
	m_stateWindow->setAttribute(Qt::WA_DeleteOnClose);
	m_stateWindow->setMode(ls);
	attachWidget(m_stateWindow);
}

void Window::setupMenu(QMenuBar* menubar) {
	menubar->clear();
	installEventFilter(&m_inputController);

	QMenu* fileMenu = menubar->addMenu(tr("&File"));
	addControlledAction(fileMenu, fileMenu->addAction(tr("Load &ROM..."), this, SLOT(selectROM()), QKeySequence::Open),
	                    "loadROM");
#ifdef USE_SQLITE3
	addControlledAction(fileMenu, fileMenu->addAction(tr("Load ROM in archive..."), this, SLOT(selectROMInArchive())),
	                    "loadROMInArchive");
	addControlledAction(fileMenu, fileMenu->addAction(tr("Add folder to library..."), this, SLOT(addDirToLibrary())),
	                    "addDirToLibrary");
#endif

	QAction* loadTemporarySave = new QAction(tr("Load temporary save..."), fileMenu);
	connect(loadTemporarySave, &QAction::triggered, [this]() { this->selectSave(true); });
	m_gameActions.append(loadTemporarySave);
	addControlledAction(fileMenu, loadTemporarySave, "loadTemporarySave");

	addControlledAction(fileMenu, fileMenu->addAction(tr("Load &patch..."), this, SLOT(selectPatch())), "loadPatch");

#ifdef M_CORE_GBA
	QAction* bootBIOS = new QAction(tr("Boot BIOS"), fileMenu);
	connect(bootBIOS, &QAction::triggered, [this]() {
		setController(m_manager->loadBIOS(PLATFORM_GBA, m_config->getOption("gba.bios")), QString());
	});
	addControlledAction(fileMenu, bootBIOS, "bootBIOS");
#endif

	addControlledAction(fileMenu, fileMenu->addAction(tr("Replace ROM..."), this, SLOT(replaceROM())), "replaceROM");

	QAction* romInfo = new QAction(tr("ROM &info..."), fileMenu);
	connect(romInfo, &QAction::triggered, openControllerTView<ROMInfo>());
	m_gameActions.append(romInfo);
	addControlledAction(fileMenu, romInfo, "romInfo");

	m_mruMenu = fileMenu->addMenu(tr("Recent"));

	fileMenu->addSeparator();

	addControlledAction(fileMenu, fileMenu->addAction(tr("Make portable"), this, SLOT(tryMakePortable())), "makePortable");

	fileMenu->addSeparator();

	QAction* loadState = new QAction(tr("&Load state"), fileMenu);
	loadState->setShortcut(tr("F10"));
	connect(loadState, &QAction::triggered, [this]() { this->openStateWindow(LoadSave::LOAD); });
	m_gameActions.append(loadState);
	m_nonMpActions.append(loadState);
	addControlledAction(fileMenu, loadState, "loadState");

	QAction* saveState = new QAction(tr("&Save state"), fileMenu);
	saveState->setShortcut(tr("Shift+F10"));
	connect(saveState, &QAction::triggered, [this]() { this->openStateWindow(LoadSave::SAVE); });
	m_gameActions.append(saveState);
	m_nonMpActions.append(saveState);
	addControlledAction(fileMenu, saveState, "saveState");

	QMenu* quickLoadMenu = fileMenu->addMenu(tr("Quick load"));
	QMenu* quickSaveMenu = fileMenu->addMenu(tr("Quick save"));

	QAction* quickLoad = new QAction(tr("Load recent"), quickLoadMenu);
	connect(quickLoad, &QAction::triggered, [this] {
		m_controller->loadState();
	});
	m_gameActions.append(quickLoad);
	m_nonMpActions.append(quickLoad);
	addControlledAction(quickLoadMenu, quickLoad, "quickLoad");

	QAction* quickSave = new QAction(tr("Save recent"), quickSaveMenu);
	connect(quickLoad, &QAction::triggered, [this] {
		m_controller->saveState();
	});
	m_gameActions.append(quickSave);
	m_nonMpActions.append(quickSave);
	addControlledAction(quickSaveMenu, quickSave, "quickSave");

	quickLoadMenu->addSeparator();
	quickSaveMenu->addSeparator();

	QAction* undoLoadState = new QAction(tr("Undo load state"), quickLoadMenu);
	undoLoadState->setShortcut(tr("F11"));
	connect(undoLoadState, &QAction::triggered, [this]() {
		m_controller->loadBackupState();
	});
	m_gameActions.append(undoLoadState);
	m_nonMpActions.append(undoLoadState);
	addControlledAction(quickLoadMenu, undoLoadState, "undoLoadState");

	QAction* undoSaveState = new QAction(tr("Undo save state"), quickSaveMenu);
	undoSaveState->setShortcut(tr("Shift+F11"));
	connect(undoSaveState, &QAction::triggered, [this]() {
		m_controller->saveBackupState();
	});
	m_gameActions.append(undoSaveState);
	m_nonMpActions.append(undoSaveState);
	addControlledAction(quickSaveMenu, undoSaveState, "undoSaveState");

	quickLoadMenu->addSeparator();
	quickSaveMenu->addSeparator();

	int i;
	for (i = 1; i < 10; ++i) {
		quickLoad = new QAction(tr("State &%1").arg(i), quickLoadMenu);
		quickLoad->setShortcut(tr("F%1").arg(i));
		connect(quickLoad, &QAction::triggered, [this, i]() {
			m_controller->loadState(i);
		});
		m_gameActions.append(quickLoad);
		m_nonMpActions.append(quickLoad);
		addControlledAction(quickLoadMenu, quickLoad, QString("quickLoad.%1").arg(i));

		quickSave = new QAction(tr("State &%1").arg(i), quickSaveMenu);
		quickSave->setShortcut(tr("Shift+F%1").arg(i));
		connect(quickSave, &QAction::triggered, [this, i]() {
			m_controller->saveState(i);
		});
		m_gameActions.append(quickSave);
		m_nonMpActions.append(quickSave);
		addControlledAction(quickSaveMenu, quickSave, QString("quickSave.%1").arg(i));
	}

	fileMenu->addSeparator();
	QAction* camImage = new QAction(tr("Load camera image..."), fileMenu);
	connect(camImage, &QAction::triggered, this, &Window::loadCamImage);
	addControlledAction(fileMenu, camImage, "loadCamImage");

#ifdef M_CORE_GBA
	fileMenu->addSeparator();
	QAction* importShark = new QAction(tr("Import GameShark Save"), fileMenu);
	connect(importShark, &QAction::triggered, this, &Window::importSharkport);
	m_gameActions.append(importShark);
	m_gbaActions.append(importShark);
	addControlledAction(fileMenu, importShark, "importShark");

	QAction* exportShark = new QAction(tr("Export GameShark Save"), fileMenu);
	connect(exportShark, &QAction::triggered, this, &Window::exportSharkport);
	m_gameActions.append(exportShark);
	m_gbaActions.append(exportShark);
	addControlledAction(fileMenu, exportShark, "exportShark");
#endif

	fileMenu->addSeparator();
	m_multiWindow = new QAction(tr("New multiplayer window"), fileMenu);
	connect(m_multiWindow, &QAction::triggered, [this]() {
		GBAApp::app()->newWindow();
	});
	addControlledAction(fileMenu, m_multiWindow, "multiWindow");

#ifndef Q_OS_MAC
	fileMenu->addSeparator();
#endif

	QAction* about = new QAction(tr("About"), fileMenu);
	connect(about, &QAction::triggered, openTView<AboutScreen>());
	fileMenu->addAction(about);

#ifndef Q_OS_MAC
	addControlledAction(fileMenu, fileMenu->addAction(tr("E&xit"), this, SLOT(close()), QKeySequence::Quit), "quit");
#endif

	QMenu* emulationMenu = menubar->addMenu(tr("&Emulation"));
	QAction* reset = new QAction(tr("&Reset"), emulationMenu);
	reset->setShortcut(tr("Ctrl+R"));
	connect(reset, &QAction::triggered, [this]() {
		m_controller->reset();
	});
	m_gameActions.append(reset);
	addControlledAction(emulationMenu, reset, "reset");

	QAction* shutdown = new QAction(tr("Sh&utdown"), emulationMenu);
	connect(shutdown, &QAction::triggered, [this]() {
		m_controller->stop();
	});
	m_gameActions.append(shutdown);
	addControlledAction(emulationMenu, shutdown, "shutdown");

#ifdef M_CORE_GBA
	QAction* yank = new QAction(tr("Yank game pak"), emulationMenu);
	connect(yank, &QAction::triggered, [this]() {
		m_controller->yankPak();
	});
	m_gameActions.append(yank);
	m_gbaActions.append(yank);
	addControlledAction(emulationMenu, yank, "yank");
#endif
	emulationMenu->addSeparator();

	QAction* pause = new QAction(tr("&Pause"), emulationMenu);
	pause->setChecked(false);
	pause->setCheckable(true);
	pause->setShortcut(tr("Ctrl+P"));
	connect(pause, &QAction::triggered, [this](bool paused) {
		m_controller->setPaused(paused);
	});
	connect(this, &Window::paused, [pause](bool paused) {
		pause->setChecked(paused);
	});
	m_gameActions.append(pause);
	addControlledAction(emulationMenu, pause, "pause");

	QAction* frameAdvance = new QAction(tr("&Next frame"), emulationMenu);
	frameAdvance->setShortcut(tr("Ctrl+N"));
	connect(frameAdvance, &QAction::triggered, [this]() {
		m_controller->frameAdvance();
	});
	m_gameActions.append(frameAdvance);
	addControlledAction(emulationMenu, frameAdvance, "frameAdvance");

	emulationMenu->addSeparator();

	m_inputController.inputIndex()->addItem(qMakePair([this]() {
		m_controller->setFastForward(true);
	}, [this]() {
		m_controller->setFastForward(false);
	}), tr("Fast forward (held)"), "holdFastForward", emulationMenu)->setShortcut(QKeySequence(Qt::Key_Tab)[0]);

	QAction* turbo = new QAction(tr("&Fast forward"), emulationMenu);
	turbo->setCheckable(true);
	turbo->setChecked(false);
	turbo->setShortcut(tr("Shift+Tab"));
	connect(turbo, &QAction::triggered, [this](bool value) {
		m_controller->forceFastForward(value);
	});
	addControlledAction(emulationMenu, turbo, "fastForward");
	m_gameActions.append(turbo);

	QMenu* ffspeedMenu = emulationMenu->addMenu(tr("Fast forward speed"));
	ConfigOption* ffspeed = m_config->addOption("fastForwardRatio");
	ffspeed->connect([this](const QVariant& value) {
		reloadConfig();
	}, this);
	ffspeed->addValue(tr("Unbounded"), -1.0f, ffspeedMenu);
	ffspeed->setValue(QVariant(-1.0f));
	ffspeedMenu->addSeparator();
	for (i = 2; i < 11; ++i) {
		ffspeed->addValue(tr("%0x").arg(i), i, ffspeedMenu);
	}
	m_config->updateOption("fastForwardRatio");

<<<<<<< HEAD
	m_inputController.inputIndex()->addItem(qMakePair([this]() {
		m_controller->setRewinding(true);
	}, [this]() {
		m_controller->setRewinding(false);
	}), tr("Rewind (held)"), "holdRewind", emulationMenu)->setShortcut(QKeySequence("`")[0]);
=======
	m_shortcutController->addFunctions(emulationMenu, [this]() {
		if (m_controller) {
			m_controller->setRewinding(true);
		}
	}, [this]() {
		if (m_controller) {
			m_controller->setRewinding(false);
		}
	}, QKeySequence("`"), tr("Rewind (held)"), "holdRewind");
>>>>>>> 55679df8

	QAction* rewind = new QAction(tr("Re&wind"), emulationMenu);
	rewind->setShortcut(tr("~"));
	connect(rewind, &QAction::triggered, [this]() {
		m_controller->rewind();
	});
	m_gameActions.append(rewind);
	m_nonMpActions.append(rewind);
	addControlledAction(emulationMenu, rewind, "rewind");

	QAction* frameRewind = new QAction(tr("Step backwards"), emulationMenu);
	frameRewind->setShortcut(tr("Ctrl+B"));
	connect(frameRewind, &QAction::triggered, [this] () {
		m_controller->rewind(1);
	});
	m_gameActions.append(frameRewind);
	m_nonMpActions.append(frameRewind);
	addControlledAction(emulationMenu, frameRewind, "frameRewind");

	ConfigOption* videoSync = m_config->addOption("videoSync");
	videoSync->addBoolean(tr("Sync to &video"), emulationMenu);
	videoSync->connect([this](const QVariant& value) {
		reloadConfig();
	}, this);
	m_config->updateOption("videoSync");

	ConfigOption* audioSync = m_config->addOption("audioSync");
	audioSync->addBoolean(tr("Sync to &audio"), emulationMenu);
	audioSync->connect([this](const QVariant& value) {
		reloadConfig();
	}, this);
	m_config->updateOption("audioSync");

	emulationMenu->addSeparator();

	QMenu* solarMenu = emulationMenu->addMenu(tr("Solar sensor"));
	QAction* solarIncrease = new QAction(tr("Increase solar level"), solarMenu);
	connect(solarIncrease, &QAction::triggered, &m_inputController, &InputController::increaseLuminanceLevel);
	addControlledAction(solarMenu, solarIncrease, "increaseLuminanceLevel");

	QAction* solarDecrease = new QAction(tr("Decrease solar level"), solarMenu);
	connect(solarDecrease, &QAction::triggered, &m_inputController, &InputController::decreaseLuminanceLevel);
	addControlledAction(solarMenu, solarDecrease, "decreaseLuminanceLevel");

	QAction* maxSolar = new QAction(tr("Brightest solar level"), solarMenu);
	connect(maxSolar, &QAction::triggered, [this]() { m_inputController.setLuminanceLevel(10); });
	addControlledAction(solarMenu, maxSolar, "maxLuminanceLevel");

	QAction* minSolar = new QAction(tr("Darkest solar level"), solarMenu);
	connect(minSolar, &QAction::triggered, [this]() { m_inputController.setLuminanceLevel(0); });
	addControlledAction(solarMenu, minSolar, "minLuminanceLevel");

	solarMenu->addSeparator();
	for (int i = 0; i <= 10; ++i) {
		QAction* setSolar = new QAction(tr("Brightness %1").arg(QString::number(i)), solarMenu);
		connect(setSolar, &QAction::triggered, [this, i]() {
			m_inputController.setLuminanceLevel(i);
		});
		addControlledAction(solarMenu, setSolar, QString("luminanceLevel.%1").arg(QString::number(i)));
	}

	QMenu* avMenu = menubar->addMenu(tr("Audio/&Video"));
	QMenu* frameMenu = avMenu->addMenu(tr("Frame size"));
	for (int i = 1; i <= 6; ++i) {
		QAction* setSize = new QAction(tr("%1x").arg(QString::number(i)), avMenu);
		setSize->setCheckable(true);
		if (m_savedScale == i) {
			setSize->setChecked(true);
		}
		connect(setSize, &QAction::triggered, [this, i, setSize]() {
			showNormal();
			QSize size(VIDEO_HORIZONTAL_PIXELS, VIDEO_VERTICAL_PIXELS);
			if (m_controller) {
				size = m_controller->screenDimensions();
			}
			size *= i;
			m_savedScale = i;
			m_config->setOption("scaleMultiplier", i); // TODO: Port to other
			resizeFrame(size);
			bool enableSignals = setSize->blockSignals(true);
			setSize->setChecked(true);
			setSize->blockSignals(enableSignals);
		});
		m_frameSizes[i] = setSize;
		addControlledAction(frameMenu, setSize, QString("frame%1x").arg(QString::number(i)));
	}
	QKeySequence fullscreenKeys;
#ifdef Q_OS_WIN
	fullscreenKeys = QKeySequence("Alt+Return");
#else
	fullscreenKeys = QKeySequence("Ctrl+F");
#endif
	addControlledAction(frameMenu, frameMenu->addAction(tr("Toggle fullscreen"), this, SLOT(toggleFullScreen()), fullscreenKeys), "fullscreen");

	ConfigOption* lockAspectRatio = m_config->addOption("lockAspectRatio");
	lockAspectRatio->addBoolean(tr("Lock aspect ratio"), avMenu);
	lockAspectRatio->connect([this](const QVariant& value) {
		m_display->lockAspectRatio(value.toBool());
		if (m_controller) {
			m_screenWidget->setLockAspectRatio(value.toBool());
		}
	}, this);
	m_config->updateOption("lockAspectRatio");

	ConfigOption* lockIntegerScaling = m_config->addOption("lockIntegerScaling");
	lockIntegerScaling->addBoolean(tr("Force integer scaling"), avMenu);
	lockIntegerScaling->connect([this](const QVariant& value) {
		m_display->lockIntegerScaling(value.toBool());
		if (m_controller) {
			m_screenWidget->setLockIntegerScaling(value.toBool());
		}
	}, this);
	m_config->updateOption("lockIntegerScaling");

	ConfigOption* resampleVideo = m_config->addOption("resampleVideo");
	resampleVideo->addBoolean(tr("Bilinear filtering"), avMenu);
	resampleVideo->connect([this](const QVariant& value) {
		m_display->filter(value.toBool());
	}, this);
	m_config->updateOption("resampleVideo");

	QMenu* skipMenu = avMenu->addMenu(tr("Frame&skip"));
	ConfigOption* skip = m_config->addOption("frameskip");
	skip->connect([this](const QVariant& value) {
		reloadConfig();
	}, this);
	for (int i = 0; i <= 10; ++i) {
		skip->addValue(QString::number(i), i, skipMenu);
	}
	m_config->updateOption("frameskip");

	avMenu->addSeparator();

	ConfigOption* mute = m_config->addOption("mute");
	QAction* muteAction = mute->addBoolean(tr("Mute"), avMenu);
	mute->connect([this](const QVariant& value) {
		reloadConfig();
	}, this);
	m_config->updateOption("mute");
	addControlledAction(avMenu, muteAction, "mute");

	QMenu* target = avMenu->addMenu(tr("FPS target"));
	ConfigOption* fpsTargetOption = m_config->addOption("fpsTarget");
	fpsTargetOption->connect([this](const QVariant& value) {
		reloadConfig();
	}, this);
	fpsTargetOption->addValue(tr("15"), 15, target);
	fpsTargetOption->addValue(tr("30"), 30, target);
	fpsTargetOption->addValue(tr("45"), 45, target);
	fpsTargetOption->addValue(tr("Native (59.7)"), float(GBA_ARM7TDMI_FREQUENCY) / float(VIDEO_TOTAL_LENGTH), target);
	fpsTargetOption->addValue(tr("60"), 60, target);
	fpsTargetOption->addValue(tr("90"), 90, target);
	fpsTargetOption->addValue(tr("120"), 120, target);
	fpsTargetOption->addValue(tr("240"), 240, target);
	m_config->updateOption("fpsTarget");

	avMenu->addSeparator();

#ifdef USE_PNG
	QAction* screenshot = new QAction(tr("Take &screenshot"), avMenu);
	screenshot->setShortcut(tr("F12"));
	connect(screenshot, &QAction::triggered, [this]() {
		m_controller->screenshot();
	});
	m_gameActions.append(screenshot);
	addControlledAction(avMenu, screenshot, "screenshot");
#endif

#ifdef USE_FFMPEG
	QAction* recordOutput = new QAction(tr("Record output..."), avMenu);
	connect(recordOutput, &QAction::triggered, this, &Window::openVideoWindow);
	addControlledAction(avMenu, recordOutput, "recordOutput");
	m_gameActions.append(recordOutput);
#endif

#ifdef USE_MAGICK
	QAction* recordGIF = new QAction(tr("Record GIF..."), avMenu);
	connect(recordGIF, &QAction::triggered, this, &Window::openGIFWindow);
	addControlledAction(avMenu, recordGIF, "recordGIF");
#endif

	QAction* recordVL = new QAction(tr("Record video log..."), avMenu);
	connect(recordVL, &QAction::triggered, this, &Window::startVideoLog);
	addControlledAction(avMenu, recordVL, "recordVL");
	m_gameActions.append(recordVL);

	QAction* stopVL = new QAction(tr("Stop video log"), avMenu);
	connect(stopVL, &QAction::triggered, [this]() {
		m_controller->endVideoLog();
	});
	addControlledAction(avMenu, stopVL, "stopVL");
	m_gameActions.append(stopVL);

#ifdef M_CORE_GB
	QAction* gbPrint = new QAction(tr("Game Boy Printer..."), avMenu);
	connect(gbPrint, &QAction::triggered, [this]() {
		PrinterView* view = new PrinterView(m_controller);
		openView(view);
		m_controller->attachPrinter();

	});
	addControlledAction(avMenu, gbPrint, "gbPrint");
	m_gameActions.append(gbPrint);
#endif

	avMenu->addSeparator();
	m_videoLayers = avMenu->addMenu(tr("Video layers"));
	m_audioChannels = avMenu->addMenu(tr("Audio channels"));

	QMenu* toolsMenu = menubar->addMenu(tr("&Tools"));
	QAction* viewLogs = new QAction(tr("View &logs..."), toolsMenu);
	connect(viewLogs, &QAction::triggered, m_logView, &QWidget::show);
	addControlledAction(toolsMenu, viewLogs, "viewLogs");

	QAction* overrides = new QAction(tr("Game &overrides..."), toolsMenu);
	connect(overrides, &QAction::triggered, [this]() {
		if (!m_overrideView) {
			m_overrideView = std::move(std::make_unique<OverrideView>(m_config));
			if (m_controller) {
				m_overrideView->setController(m_controller);
			}
			connect(this, &Window::shutdown, m_overrideView.get(), &QWidget::close);
		}
		m_overrideView->show();
	});
	addControlledAction(toolsMenu, overrides, "overrideWindow");

	QAction* sensors = new QAction(tr("Game &Pak sensors..."), toolsMenu);
	connect(sensors, &QAction::triggered, [this]() {
		if (!m_sensorView) {
			m_sensorView = std::move(std::make_unique<SensorView>(&m_inputController));
			if (m_controller) {
				m_sensorView->setController(m_controller);
			}
			connect(this, &Window::shutdown, m_sensorView.get(), &QWidget::close);
		}
		m_sensorView->show();
	});
	addControlledAction(toolsMenu, sensors, "sensorWindow");

	QAction* cheats = new QAction(tr("&Cheats..."), toolsMenu);
	connect(cheats, &QAction::triggered, openControllerTView<CheatsView>());
	m_gameActions.append(cheats);
	addControlledAction(toolsMenu, cheats, "cheatsWindow");

	toolsMenu->addSeparator();
	addControlledAction(toolsMenu, toolsMenu->addAction(tr("Settings..."), this, SLOT(openSettingsWindow())),
	                    "settings");

	toolsMenu->addSeparator();

#ifdef USE_DEBUGGERS
	QAction* consoleWindow = new QAction(tr("Open debugger console..."), toolsMenu);
	connect(consoleWindow, &QAction::triggered, this, &Window::consoleOpen);
	addControlledAction(toolsMenu, consoleWindow, "debuggerWindow");
#endif

#ifdef USE_GDB_STUB
	QAction* gdbWindow = new QAction(tr("Start &GDB server..."), toolsMenu);
	connect(gdbWindow, &QAction::triggered, this, &Window::gdbOpen);
	m_gbaActions.append(gdbWindow);
	m_gameActions.append(gdbWindow);
	addControlledAction(toolsMenu, gdbWindow, "gdbWindow");
#endif
	toolsMenu->addSeparator();

	QAction* paletteView = new QAction(tr("View &palette..."), toolsMenu);
	connect(paletteView, &QAction::triggered, openControllerTView<PaletteView>());
	m_gameActions.append(paletteView);
	addControlledAction(toolsMenu, paletteView, "paletteWindow");

	QAction* objView = new QAction(tr("View &sprites..."), toolsMenu);
	connect(objView, &QAction::triggered, openControllerTView<ObjView>());
	m_gameActions.append(objView);
	addControlledAction(toolsMenu, objView, "spriteWindow");

	QAction* tileView = new QAction(tr("View &tiles..."), toolsMenu);
	connect(tileView, &QAction::triggered, openControllerTView<TileView>());
	m_gameActions.append(tileView);
	addControlledAction(toolsMenu, tileView, "tileWindow");

	QAction* memoryView = new QAction(tr("View memory..."), toolsMenu);
	connect(memoryView, &QAction::triggered, openControllerTView<MemoryView>());
	m_gameActions.append(memoryView);
	addControlledAction(toolsMenu, memoryView, "memoryView");

	QAction* memorySearch = new QAction(tr("Search memory..."), toolsMenu);
	connect(memorySearch, &QAction::triggered, openControllerTView<MemorySearch>());
	m_gameActions.append(memorySearch);
	addControlledAction(toolsMenu, memorySearch, "memorySearch");

#ifdef M_CORE_GBA
	QAction* ioViewer = new QAction(tr("View &I/O registers..."), toolsMenu);
	connect(ioViewer, &QAction::triggered, openControllerTView<IOViewer>());
	m_gameActions.append(ioViewer);
	m_gbaActions.append(ioViewer);
	addControlledAction(toolsMenu, ioViewer, "ioViewer");
#endif

	ConfigOption* skipBios = m_config->addOption("skipBios");
	skipBios->connect([this](const QVariant& value) {
		reloadConfig();
	}, this);

	ConfigOption* useBios = m_config->addOption("useBios");
	useBios->connect([this](const QVariant& value) {
		reloadConfig();
	}, this);

	ConfigOption* buffers = m_config->addOption("audioBuffers");
	buffers->connect([this](const QVariant& value) {
		reloadConfig();
	}, this);

	ConfigOption* sampleRate = m_config->addOption("sampleRate");
	sampleRate->connect([this](const QVariant& value) {
		reloadConfig();
	}, this);

	ConfigOption* volume = m_config->addOption("volume");
	volume->connect([this](const QVariant& value) {
		reloadConfig();
	}, this);

	ConfigOption* rewindEnable = m_config->addOption("rewindEnable");
	rewindEnable->connect([this](const QVariant& value) {
		reloadConfig();
	}, this);

	ConfigOption* rewindBufferCapacity = m_config->addOption("rewindBufferCapacity");
	rewindBufferCapacity->connect([this](const QVariant& value) {
		reloadConfig();
	}, this);

	ConfigOption* rewindSave = m_config->addOption("rewindSave");
	rewindBufferCapacity->connect([this](const QVariant& value) {
		reloadConfig();
	}, this);

	ConfigOption* allowOpposingDirections = m_config->addOption("allowOpposingDirections");
	allowOpposingDirections->connect([this](const QVariant& value) {
		reloadConfig();
	}, this);

	ConfigOption* saveStateExtdata = m_config->addOption("saveStateExtdata");
	saveStateExtdata->connect([this](const QVariant& value) {
		reloadConfig();
	}, this);

	ConfigOption* loadStateExtdata = m_config->addOption("loadStateExtdata");
	loadStateExtdata->connect([this](const QVariant& value) {
		reloadConfig();
	}, this);

	ConfigOption* preload = m_config->addOption("preload");
	preload->connect([this](const QVariant& value) {
		m_manager->setPreload(value.toBool());
	}, this);
	m_config->updateOption("preload");

	QAction* exitFullScreen = new QAction(tr("Exit fullscreen"), frameMenu);
	connect(exitFullScreen, &QAction::triggered, this, &Window::exitFullScreen);
	exitFullScreen->setShortcut(QKeySequence("Esc"));
	addHiddenAction(frameMenu, exitFullScreen, "exitFullScreen");

	for (QAction* action : m_gameActions) {
		action->setDisabled(true);
	}

	m_inputController.rebuildIndex();
}

void Window::attachWidget(QWidget* widget) {
	m_screenWidget->layout()->addWidget(widget);
	m_screenWidget->unsetCursor();
	static_cast<QStackedLayout*>(m_screenWidget->layout())->setCurrentWidget(widget);
}

void Window::detachWidget(QWidget* widget) {
	m_screenWidget->layout()->removeWidget(widget);
}

void Window::appendMRU(const QString& fname) {
	int index = m_mruFiles.indexOf(fname);
	if (index >= 0) {
		m_mruFiles.removeAt(index);
	}
	m_mruFiles.prepend(fname);
	while (m_mruFiles.size() > ConfigController::MRU_LIST_SIZE) {
		m_mruFiles.removeLast();
	}
	updateMRU();
}

void Window::updateMRU() {
	if (!m_mruMenu) {
		return;
	}
	for (QAction* action : m_mruMenu->actions()) {
		delete action;
	}
	m_mruMenu->clear();
	int i = 0;
	for (const QString& file : m_mruFiles) {
		QAction* item = new QAction(QDir::toNativeSeparators(file).replace("&", "&&"), m_mruMenu);
		item->setShortcut(QString("Ctrl+%1").arg(i));
		connect(item, &QAction::triggered, [this, file]() {
			setController(m_manager->loadGame(file), file);
		});
		m_mruMenu->addAction(item);
		++i;
	}
	m_config->setMRU(m_mruFiles);
	m_config->write();
	m_mruMenu->setEnabled(i > 0);
}

QAction* Window::addControlledAction(QMenu* menu, QAction* action, const QString& name) {
	addHiddenAction(menu, action, name);
	menu->addAction(action);
	return action;
}

QAction* Window::addHiddenAction(QMenu* menu, QAction* action, const QString& name) {
	m_inputController.inputIndex()->addItem(action, name, menu);
	action->setShortcutContext(Qt::WidgetShortcut);
	addAction(action);
	return action;
}

void Window::focusCheck() {
	if (!m_config->getOption("pauseOnFocusLost").toInt() || !m_controller) {
		return;
	}
	if (QGuiApplication::focusWindow() && m_autoresume) {
		m_controller->setPaused(false);
		m_autoresume = false;
	} else if (!QGuiApplication::focusWindow() && !m_controller->isPaused()) {
		m_autoresume = true;
		m_controller->setPaused(true);
	}
}

void Window::setController(CoreController* controller, const QString& fname) {
	if (!controller) {
		return;
	}
	if (!fname.isEmpty()) {
		setWindowFilePath(fname);
		appendMRU(fname);
	}

	if (m_controller) {
		m_controller->disconnect(this);
		m_controller->stop();
		m_controller.reset();
	}

	m_controller = std::shared_ptr<CoreController>(controller);
	m_inputController.recalibrateAxes();
	m_controller->setInputController(&m_inputController);
	m_controller->setLogger(&m_log);

	connect(this, &Window::shutdown, [this]() {
		if (!m_controller) {
			return;
		}
		m_controller->stop();
	});

	connect(m_controller.get(), &CoreController::started, this, &Window::gameStarted);
	connect(m_controller.get(), &CoreController::started, &m_inputController, &InputController::suspendScreensaver);
	connect(m_controller.get(), &CoreController::stopping, this, &Window::gameStopped);
	{
		connect(m_controller.get(), &CoreController::stopping, [this]() {
			m_controller.reset();
		});
	}
	connect(m_controller.get(), &CoreController::stopping, &m_inputController, &InputController::resumeScreensaver);
	connect(m_controller.get(), &CoreController::paused, [this]() {
		QSize size = m_controller->screenDimensions();
		QImage currentImage(reinterpret_cast<const uchar*>(m_controller->drawContext()), size.width(), size.height(),
		                    size.width() * BYTES_PER_PIXEL, QImage::Format_RGBX8888);
		QPixmap pixmap;
		pixmap.convertFromImage(currentImage);
		m_screenWidget->setPixmap(pixmap);
		emit paused(true);
	});

#ifndef Q_OS_MAC
	connect(m_controller.get(), &CoreController::paused, menuBar(), &QWidget::show);
	connect(m_controller.get(), &CoreController::unpaused, [this]() {
		if(isFullScreen()) {
			menuBar()->hide();
		}
	});
#endif

	connect(m_controller.get(), &CoreController::paused, &m_inputController, &InputController::resumeScreensaver);
	connect(m_controller.get(), &CoreController::unpaused, [this]() {
		emit paused(false);
	});

	connect(m_controller.get(), &CoreController::stopping, m_display.get(), &Display::stopDrawing);
	connect(m_controller.get(), &CoreController::stateLoaded, m_display.get(), &Display::forceDraw);
	connect(m_controller.get(), &CoreController::rewound, m_display.get(), &Display::forceDraw);
	connect(m_controller.get(), &CoreController::paused, m_display.get(), &Display::pauseDrawing);
	connect(m_controller.get(), &CoreController::unpaused, m_display.get(), &Display::unpauseDrawing);
	connect(m_controller.get(), &CoreController::frameAvailable, m_display.get(), &Display::framePosted);
	connect(m_controller.get(), &CoreController::statusPosted, m_display.get(), &Display::showMessage);

	connect(m_controller.get(), &CoreController::unpaused, &m_inputController, &InputController::suspendScreensaver);
	connect(m_controller.get(), &CoreController::frameAvailable, this, &Window::recordFrame);
	connect(m_controller.get(), &CoreController::crashed, this, &Window::gameCrashed);
	connect(m_controller.get(), &CoreController::failed, this, &Window::gameFailed);
	connect(m_controller.get(), &CoreController::unimplementedBiosCall, this, &Window::unimplementedBiosCall);

	if (m_gdbController) {
		m_gdbController->setController(m_controller);
	}

	if (m_console) {
		m_console->setController(m_controller);
	}

#ifdef USE_MAGICK
	if (m_gifView) {
		m_gifView->setController(m_controller);
	}
#endif

#ifdef USE_FFMPEG
	if (m_videoView) {
		m_videoView->setController(m_controller);
	}
#endif

	if (m_sensorView) {
		m_sensorView->setController(m_controller);
	}

	if (m_overrideView) {
		m_overrideView->setController(m_controller);
	}

	if (!m_pendingPatch.isEmpty()) {
		m_controller->loadPatch(m_pendingPatch);
		m_pendingPatch = QString();
	}

	m_controller->start();
	m_controller->loadConfig(m_config);
}

WindowBackground::WindowBackground(QWidget* parent)
	: QLabel(parent)
{
	setLayout(new QStackedLayout());
	layout()->setContentsMargins(0, 0, 0, 0);
	setAlignment(Qt::AlignCenter);
}

void WindowBackground::setSizeHint(const QSize& hint) {
	m_sizeHint = hint;
}

QSize WindowBackground::sizeHint() const {
	return m_sizeHint;
}

void WindowBackground::setDimensions(int width, int height) {
	m_aspectWidth = width;
	m_aspectHeight = height;
}

void WindowBackground::setLockIntegerScaling(bool lock) {
	m_lockIntegerScaling = lock;
}

void WindowBackground::setLockAspectRatio(bool lock) {
	m_lockAspectRatio = lock;
}

void WindowBackground::paintEvent(QPaintEvent*) {
	const QPixmap* logo = pixmap();
	if (!logo) {
		return;
	}
	QPainter painter(this);
	painter.setRenderHint(QPainter::SmoothPixmapTransform);
	painter.fillRect(QRect(QPoint(), size()), Qt::black);
	QSize s = size();
	QSize ds = s;
	if (m_lockAspectRatio) {
		if (ds.width() * m_aspectHeight > ds.height() * m_aspectWidth) {
			ds.setWidth(ds.height() * m_aspectWidth / m_aspectHeight);
		} else if (ds.width() * m_aspectHeight < ds.height() * m_aspectWidth) {
			ds.setHeight(ds.width() * m_aspectHeight / m_aspectWidth);
		}
	}
	if (m_lockIntegerScaling) {
		ds.setWidth(ds.width() - ds.width() % m_aspectWidth);
		ds.setHeight(ds.height() - ds.height() % m_aspectHeight);
	}
	QPoint origin = QPoint((s.width() - ds.width()) / 2, (s.height() - ds.height()) / 2);
	QRect full(origin, ds);
	painter.drawPixmap(full, *logo);
}<|MERGE_RESOLUTION|>--- conflicted
+++ resolved
@@ -1162,14 +1162,7 @@
 	}
 	m_config->updateOption("fastForwardRatio");
 
-<<<<<<< HEAD
 	m_inputController.inputIndex()->addItem(qMakePair([this]() {
-		m_controller->setRewinding(true);
-	}, [this]() {
-		m_controller->setRewinding(false);
-	}), tr("Rewind (held)"), "holdRewind", emulationMenu)->setShortcut(QKeySequence("`")[0]);
-=======
-	m_shortcutController->addFunctions(emulationMenu, [this]() {
 		if (m_controller) {
 			m_controller->setRewinding(true);
 		}
@@ -1177,8 +1170,7 @@
 		if (m_controller) {
 			m_controller->setRewinding(false);
 		}
-	}, QKeySequence("`"), tr("Rewind (held)"), "holdRewind");
->>>>>>> 55679df8
+	}), tr("Rewind (held)"), "holdRewind", emulationMenu)->setShortcut(QKeySequence("`")[0]);
 
 	QAction* rewind = new QAction(tr("Re&wind"), emulationMenu);
 	rewind->setShortcut(tr("~"));
