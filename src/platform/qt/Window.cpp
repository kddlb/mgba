/* Copyright (c) 2013-2017 Jeffrey Pfau
 *
 * This Source Code Form is subject to the terms of the Mozilla Public
 * License, v. 2.0. If a copy of the MPL was not distributed with this
 * file, You can obtain one at http://mozilla.org/MPL/2.0/. */
#include "Window.h"

#include <QKeyEvent>
#include <QKeySequence>
#include <QMenuBar>
#include <QMessageBox>
#include <QMimeData>
#include <QPainter>
#include <QScreen>
#include <QStackedLayout>
#include <QWindow>

#ifdef USE_SQLITE3
#include "ArchiveInspector.h"
#include "library/LibraryController.h"
#endif

#include "AboutScreen.h"
#include "AudioProcessor.h"
#include "BattleChipView.h"
#include "CheatsView.h"
#include "ConfigController.h"
#include "CoreController.h"
#include "DebuggerConsole.h"
#include "DebuggerConsoleController.h"
#include "Display.h"
#include "CoreController.h"
#include "FrameView.h"
#include "GBAApp.h"
#include "GDBController.h"
#include "GDBWindow.h"
#include "GIFView.h"
#include "IOViewer.h"
#include "LoadSaveState.h"
#include "LogView.h"
#include "MapView.h"
#include "MemorySearch.h"
#include "MemoryView.h"
#include "MultiplayerController.h"
#include "OverrideView.h"
#include "ObjView.h"
#include "PaletteView.h"
#include "PlacementControl.h"
#include "PrinterView.h"
#include "ROMInfo.h"
#include "SensorView.h"
#include "SettingsView.h"
#include "ShaderSelector.h"
#include "ShortcutController.h"
#include "TileView.h"
#include "VideoProxy.h"
#include "VideoView.h"

#ifdef USE_DISCORD_RPC
#include "DiscordCoordinator.h"
#endif

#include <mgba/core/version.h>
#include <mgba/core/cheats.h>
#ifdef M_CORE_GB
#include <mgba/internal/gb/gb.h>
#include <mgba/internal/gb/input.h>
#include <mgba/internal/gb/video.h>
#endif
#ifdef M_CORE_GBA
#include <mgba/gba/interface.h>
#include <mgba/internal/gba/gba.h>
#include <mgba/internal/gba/input.h>
#include <mgba/internal/gba/video.h>
#endif
#ifdef M_CORE_DS
#include <mgba/internal/ds/input.h>
#endif
#include <mgba/feature/commandline.h>
#include "feature/sqlite3/no-intro.h"
#include <mgba-util/vfs.h>

#ifdef M_CORE_GB
#define SUPPORT_GB (1 << PLATFORM_GB)
#else
#define SUPPORT_GB 0
#endif

#ifdef M_CORE_GBA
#define SUPPORT_GBA (1 << PLATFORM_GBA)
#else
#define SUPPORT_GBA 0
#endif

#ifdef M_CORE_DS
#define SUPPORT_DS (1 << PLATFORM_DS)
#else
#define SUPPORT_DS 0
#endif

using namespace QGBA;

Window::Window(CoreManager* manager, ConfigController* config, int playerId, QWidget* parent)
	: QMainWindow(parent)
	, m_manager(manager)
	, m_logView(new LogView(&m_log))
	, m_screenWidget(new WindowBackground())
	, m_config(config)
	, m_inputController(playerId, this)
	, m_shortcutController(new ShortcutController(this))
{
	setFocusPolicy(Qt::StrongFocus);
	setAcceptDrops(true);
	setAttribute(Qt::WA_DeleteOnClose);
	updateTitle();

	m_logo.setDevicePixelRatio(m_screenWidget->devicePixelRatio());
	m_logo = m_logo; // Free memory left over in old pixmap

#if defined(M_CORE_GBA)
	float i = 2;
#elif defined(M_CORE_GB)
	float i = 3;
#endif
	QVariant multiplier = m_config->getOption("scaleMultiplier");
	if (!multiplier.isNull()) {
		m_savedScale = multiplier.toInt();
		i = m_savedScale;
	}
#ifdef USE_SQLITE3
	m_libraryView = new LibraryController(nullptr, ConfigController::configDir() + "/library.sqlite3", m_config);
	ConfigOption* showLibrary = m_config->addOption("showLibrary");
	showLibrary->connect([this](const QVariant& value) {
		if (value.toBool()) {
			if (m_controller) {
				m_screenWidget->layout()->addWidget(m_libraryView);
			} else {
				attachWidget(m_libraryView);
			}
		} else {
			detachWidget(m_libraryView);
		}
	}, this);
	m_config->updateOption("showLibrary");
	ConfigOption* libraryStyle = m_config->addOption("libraryStyle");
	libraryStyle->connect([this](const QVariant& value) {
		m_libraryView->setViewStyle(static_cast<LibraryStyle>(value.toInt()));
	}, this);
	m_config->updateOption("libraryStyle");

	connect(m_libraryView, &LibraryController::startGame, [this]() {
		VFile* output = m_libraryView->selectedVFile();
		if (output) {
			QPair<QString, QString> path = m_libraryView->selectedPath();
			setController(m_manager->loadGame(output, path.second, path.first), path.first + "/" + path.second);
		}
	});
#endif
#if defined(M_CORE_GBA)
	resizeFrame(QSize(GBA_VIDEO_HORIZONTAL_PIXELS * i, GBA_VIDEO_VERTICAL_PIXELS * i));
#elif defined(M_CORE_GB)
	resizeFrame(QSize(GB_VIDEO_HORIZONTAL_PIXELS * i, GB_VIDEO_VERTICAL_PIXELS * i));
#endif
	m_screenWidget->setPixmap(m_logo);
	m_screenWidget->setCenteredAspectRatio(m_logo.width(), m_logo.height());
	m_screenWidget->setDimensions(m_logo.width(), m_logo.height());
	m_screenWidget->setLockIntegerScaling(false);
	setCentralWidget(m_screenWidget);

	connect(this, &Window::shutdown, m_logView, &QWidget::hide);
	connect(&m_fpsTimer, &QTimer::timeout, this, &Window::showFPS);
	connect(&m_focusCheck, &QTimer::timeout, this, &Window::focusCheck);

	m_log.setLevels(mLOG_WARN | mLOG_ERROR | mLOG_FATAL);
	m_log.load(m_config);
	m_fpsTimer.setInterval(FPS_TIMER_INTERVAL);
	m_focusCheck.setInterval(200);
	m_mustRestart.setInterval(MUST_RESTART_TIMEOUT);
	m_mustRestart.setSingleShot(true);

	m_shortcutController->setConfigController(m_config);
	m_shortcutController->setActionMapper(&m_actions);
	setupMenu(menuBar());

#ifdef M_CORE_GBA
	m_inputController.addPlatform(PLATFORM_GBA, &GBAInputInfo);
#endif
#ifdef M_CORE_GB
	m_inputController.addPlatform(PLATFORM_GB, &GBInputInfo);
#endif
#ifdef M_CORE_DS
	m_inputController.addPlatform(PLATFORM_DS, &DSInputInfo);
#endif
}

Window::~Window() {
	delete m_logView;

#ifdef USE_FFMPEG
	delete m_videoView;
	delete m_gifView;
#endif

#ifdef USE_SQLITE3
	delete m_libraryView;
#endif
}

void Window::argumentsPassed(mArguments* args) {
	loadConfig();

	if (args->patch) {
		m_pendingPatch = args->patch;
	}

	if (args->savestate) {
		m_pendingState = args->savestate;
	}

	if (args->fname) {
		setController(m_manager->loadGame(args->fname), args->fname);
	}

#ifdef USE_GDB_STUB
	if (args->debuggerType == DEBUGGER_GDB) {
		if (!m_gdbController) {
			m_gdbController = new GDBController(this);
			if (m_controller) {
				m_gdbController->setController(m_controller);
			}
			m_gdbController->listen();
		}
	}
#endif
}

void Window::resizeFrame(const QSize& size) {
	QSize newSize(size);
	if (windowHandle()) {
		QRect geom = windowHandle()->screen()->availableGeometry();
		if (newSize.width() > geom.width()) {
			newSize.setWidth(geom.width());
		}
		if (newSize.height() > geom.height()) {
			newSize.setHeight(geom.height());
		}
	}
	m_screenWidget->setSizeHint(newSize);
	newSize -= m_screenWidget->size();
	newSize += this->size();
	if (!isFullScreen()) {
		resize(newSize);
	}
}

void Window::setConfig(ConfigController* config) {
	m_config = config;
}

void Window::loadConfig() {
	const mCoreOptions* opts = m_config->options();
	reloadConfig();

	if (opts->width && opts->height) {
		resizeFrame(QSize(opts->width, opts->height));
	}

	if (opts->fullscreen) {
		enterFullScreen();
	}

	m_mruFiles = m_config->getMRU();
	updateMRU();

	m_inputController.setConfiguration(m_config);
}

void Window::reloadConfig() {
	const mCoreOptions* opts = m_config->options();

	m_log.setLevels(opts->logLevel);

	if (m_controller) {
		m_controller->loadConfig(m_config);
		if (m_audioProcessor) {
			m_audioProcessor->setBufferSamples(opts->audioBuffers);
			m_audioProcessor->requestSampleRate(opts->sampleRate);
		}
		m_display->resizeContext();
	}
	if (m_display) {
		m_display->lockAspectRatio(opts->lockAspectRatio);
		m_display->filter(opts->resampleVideo);
	}
	m_screenWidget->filter(opts->resampleVideo);

	m_inputController.setScreensaverSuspendable(opts->suspendScreensaver);
}

void Window::saveConfig() {
	m_inputController.saveConfiguration();
	m_config->write();
}

QString Window::getFilters() const {
	QStringList filters;
	QStringList formats;

#ifdef M_CORE_GBA
	QStringList gbaFormats{
		"*.gba",
#if defined(USE_LIBZIP) || defined(USE_ZLIB)
		"*.zip",
#endif
#ifdef USE_LZMA
		"*.7z",
#endif
#ifdef USE_ELF
		"*.elf",
#endif
		"*.agb",
		"*.mb",
		"*.rom",
		"*.bin"};
	formats.append(gbaFormats);
	filters.append(tr("Game Boy Advance ROMs (%1)").arg(gbaFormats.join(QChar(' '))));
#endif

#ifdef M_CORE_DS
	QStringList dsFormats{
		"*.nds",
		"*.srl",
#if defined(USE_LIBZIP) || defined(USE_ZLIB)
		"*.zip",
#endif
#ifdef USE_LZMA
		"*.7z",
#endif
		"*.rom",
		"*.bin"};
	formats.append(dsFormats);
	filters.append(tr("DS ROMs (%1)").arg(dsFormats.join(QChar(' '))));
#endif

#ifdef M_CORE_GB
	QStringList gbFormats{
		"*.gb",
		"*.gbc",
		"*.sgb",
#if defined(USE_LIBZIP) || defined(USE_ZLIB)
		"*.zip",
#endif
#ifdef USE_LZMA
		"*.7z",
#endif
		"*.rom",
		"*.bin"};
	formats.append(gbFormats);
	filters.append(tr("Game Boy ROMs (%1)").arg(gbFormats.join(QChar(' '))));
#endif

	formats.removeDuplicates();
	filters.prepend(tr("All ROMs (%1)").arg(formats.join(QChar(' '))));
	filters.append(tr("%1 Video Logs (*.mvl)").arg(projectName));
	return filters.join(";;");
}

QString Window::getFiltersArchive() const {
	QStringList filters;

	QStringList formats{
#if defined(USE_LIBZIP) || defined(USE_ZLIB)
		"*.zip",
#endif
#ifdef USE_LZMA
		"*.7z",
#endif
	};
	filters.append(tr("Archives (%1)").arg(formats.join(QChar(' '))));
	return filters.join(";;");
}

void Window::selectROM() {
	QString filename = GBAApp::app()->getOpenFileName(this, tr("Select ROM"), getFilters());
	if (!filename.isEmpty()) {
		setController(m_manager->loadGame(filename), filename);
	}
}

#ifdef USE_SQLITE3
void Window::selectROMInArchive() {
	QString filename = GBAApp::app()->getOpenFileName(this, tr("Select ROM"), getFiltersArchive());
	if (filename.isEmpty()) {
		return;
	}
	ArchiveInspector* archiveInspector = new ArchiveInspector(filename);
	connect(archiveInspector, &QDialog::accepted, [this,  archiveInspector]() {
		VFile* output = archiveInspector->selectedVFile();
		QPair<QString, QString> path = archiveInspector->selectedPath();
		if (output) {
			setController(m_manager->loadGame(output, path.second, path.first), path.first + "/" + path.second);
		}
		archiveInspector->close();
	});
	archiveInspector->setAttribute(Qt::WA_DeleteOnClose);
	archiveInspector->show();
}

void Window::addDirToLibrary() {
	QString filename = GBAApp::app()->getOpenDirectoryName(this, tr("Select folder"));
	if (filename.isEmpty()) {
		return;
	}
	m_libraryView->addDirectory(filename);
}
#endif

void Window::replaceROM() {
	QString filename = GBAApp::app()->getOpenFileName(this, tr("Select ROM"), getFilters());
	if (!filename.isEmpty()) {
		m_controller->replaceGame(filename);
	}
}

void Window::selectSave(bool temporary) {
	QStringList formats{"*.sav"};
	QString filter = tr("Game Boy Advance save files (%1)").arg(formats.join(QChar(' ')));
	QString filename = GBAApp::app()->getOpenFileName(this, tr("Select save"), filter);
	if (!filename.isEmpty()) {
		m_controller->loadSave(filename, temporary);
	}
}

void Window::selectState(bool load) {
	QStringList formats{"*.ss0", "*.ss1", "*.ss2", "*.ss3", "*.ss4", "*.ss5", "*.ss6", "*.ss7", "*.ss8", "*.ss9"};
	QString filter = tr("mGBA savestate files (%1)").arg(formats.join(QChar(' ')));
	if (load) {
		QString filename = GBAApp::app()->getOpenFileName(this, tr("Select savestate"), filter);
		if (!filename.isEmpty()) {
			m_controller->loadState(filename);
		}
	} else {
		QString filename = GBAApp::app()->getSaveFileName(this, tr("Select savestate"), filter);
		if (!filename.isEmpty()) {
			m_controller->saveState(filename);
		}
	}
}

void Window::multiplayerChanged() {
	if (!m_controller) {
		return;
	}
	int attached = 1;
	MultiplayerController* multiplayer = m_controller->multiplayerController();
	if (multiplayer) {
		attached = multiplayer->attached();
	}
	for (Action* action : m_nonMpActions) {
		action->setEnabled(attached < 2);
	}
}

void Window::selectPatch() {
	QString filename = GBAApp::app()->getOpenFileName(this, tr("Select patch"), tr("Patches (*.ips *.ups *.bps)"));
	if (!filename.isEmpty()) {
		if (m_controller) {
			m_controller->loadPatch(filename);
		} else {
			m_pendingPatch = filename;
		}
	}
}

void Window::scanCard() {
	QStringList filenames = GBAApp::app()->getOpenFileNames(this, tr("Select e-Reader dotcode"), tr("e-Reader card (*.raw *.bin *.bmp)"));
	for (QString& filename : filenames) {
		m_controller->scanCard(filename);
	}
}

void Window::openView(QWidget* widget) {
	connect(this, &Window::shutdown, widget, &QWidget::close);
	widget->setAttribute(Qt::WA_DeleteOnClose);
	widget->show();
}

void Window::loadCamImage() {
	QString filename = GBAApp::app()->getOpenFileName(this, tr("Select image"), tr("Image file (*.png *.gif *.jpg *.jpeg);;All files (*)"));
	if (!filename.isEmpty()) {
		m_inputController.loadCamImage(filename);
	}
}

void Window::importSharkport() {
	QString filename = GBAApp::app()->getOpenFileName(this, tr("Select save"), tr("GameShark saves (*.sps *.xps)"));
	if (!filename.isEmpty()) {
		m_controller->importSharkport(filename);
	}
}

void Window::exportSharkport() {
	QString filename = GBAApp::app()->getSaveFileName(this, tr("Select save"), tr("GameShark saves (*.sps *.xps)"));
	if (!filename.isEmpty()) {
		m_controller->exportSharkport(filename);
	}
}

void Window::openSettingsWindow() {
	SettingsView* settingsWindow = new SettingsView(m_config, &m_inputController, &m_log);
#if defined(BUILD_GL) || defined(BUILD_GLES2)
	if (m_display->supportsShaders()) {
		settingsWindow->setShaderSelector(m_shaderView.get());
	}
#endif
	connect(settingsWindow, &SettingsView::displayDriverChanged, this, &Window::reloadDisplayDriver);
	connect(settingsWindow, &SettingsView::audioDriverChanged, this, &Window::reloadAudioDriver);
	connect(settingsWindow, &SettingsView::cameraDriverChanged, this, &Window::mustRestart);
	connect(settingsWindow, &SettingsView::cameraChanged, &m_inputController, &InputController::setCamera);
	connect(settingsWindow, &SettingsView::videoRendererChanged, this, &Window::changeRenderer);
	connect(settingsWindow, &SettingsView::languageChanged, this, &Window::mustRestart);
	connect(settingsWindow, &SettingsView::pathsChanged, this, &Window::reloadConfig);
#ifdef USE_SQLITE3
	connect(settingsWindow, &SettingsView::libraryCleared, m_libraryView, &LibraryController::clear);
#endif
	openView(settingsWindow);
}

void Window::startVideoLog() {
	QString filename = GBAApp::app()->getSaveFileName(this, tr("Select video log"), tr("Video logs (*.mvl)"));
	if (!filename.isEmpty()) {
		m_controller->startVideoLog(filename);
	}
}

template <typename T, typename... A>
std::function<void()> Window::openTView(A... arg) {
	return [=]() {
		T* view = new T(arg...);
		openView(view);
	};
}


template <typename T, typename... A>
std::function<void()> Window::openControllerTView(A... arg) {
	return [=]() {
		T* view = new T(m_controller, arg...);
		openView(view);
	};
}

#ifdef USE_FFMPEG
void Window::openVideoWindow() {
	if (!m_videoView) {
		m_videoView = new VideoView();
		if (m_controller) {
			m_videoView->setController(m_controller);
		}
		connect(this, &Window::shutdown, m_videoView, &QWidget::close);
	}
	m_videoView->show();
}

void Window::openGIFWindow() {
	if (!m_gifView) {
		m_gifView = new GIFView();
		if (m_controller) {
			m_gifView->setController(m_controller);
		}
		connect(this, &Window::shutdown, m_gifView, &QWidget::close);
	}
	m_gifView->show();
}
#endif

#ifdef USE_GDB_STUB
void Window::gdbOpen() {
	if (!m_gdbController) {
		m_gdbController = new GDBController(this);
	}
	GDBWindow* window = new GDBWindow(m_gdbController);
	m_gdbController->setController(m_controller);
	connect(m_controller.get(), &CoreController::stopping, window, &QWidget::close);
	openView(window);
}
#endif

#ifdef USE_DEBUGGERS
void Window::consoleOpen() {
	if (!m_console) {
		m_console = new DebuggerConsoleController(this);
	}
	DebuggerConsole* window = new DebuggerConsole(m_console);
	if (m_controller) {
		m_console->setController(m_controller);
	}
	openView(window);
}
#endif

<<<<<<< HEAD
void Window::resizeEvent(QResizeEvent* event) {
=======
void Window::keyPressEvent(QKeyEvent* event) {
	if (event->isAutoRepeat()) {
		QWidget::keyPressEvent(event);
		return;
	}
	GBAKey key = m_inputController.mapKeyboard(event->key());
	if (key == GBA_KEY_NONE) {
		QWidget::keyPressEvent(event);
		return;
	}
	if (m_controller) {
		m_controller->addKey(key);
	}
	event->accept();
}

void Window::keyReleaseEvent(QKeyEvent* event) {
	if (event->isAutoRepeat()) {
		QWidget::keyReleaseEvent(event);
		return;
	}
	GBAKey key = m_inputController.mapKeyboard(event->key());
	if (key == GBA_KEY_NONE) {
		QWidget::keyPressEvent(event);
		return;
	}
	if (m_controller) {
		m_controller->clearKey(key);
	}
	event->accept();
}

void Window::resizeEvent(QResizeEvent*) {
>>>>>>> d68bf5bd
	if (!isFullScreen()) {
		m_config->setOption("height", m_screenWidget->height());
		m_config->setOption("width", m_screenWidget->width());
	}

	int factor = 0;
	QSize size(GBA_VIDEO_HORIZONTAL_PIXELS, GBA_VIDEO_VERTICAL_PIXELS);
	if (m_controller) {
		size = m_controller->screenDimensions();
	}
	if (m_screenWidget->width() % size.width() == 0 && m_screenWidget->height() % size.height() == 0 &&
	    m_screenWidget->width() / size.width() == m_screenWidget->height() / size.height()) {
		factor = m_screenWidget->width() / size.width();
	}
	m_savedScale = factor;
	for (QMap<int, Action*>::iterator iter = m_frameSizes.begin(); iter != m_frameSizes.end(); ++iter) {
		iter.value()->setActive(iter.key() == factor);
	}

	m_config->setOption("fullscreen", isFullScreen());
}

void Window::showEvent(QShowEvent* event) {
	if (m_wasOpened) {
		if (event->spontaneous() && m_config->getOption("pauseOnMinimize").toInt() && m_controller) {
			focusCheck();
			if (m_autoresume) {
				m_controller->setPaused(false);
				m_autoresume = false;
			}
		}
		return;
	}
	m_wasOpened = true;
	resizeFrame(m_screenWidget->sizeHint());
	QVariant windowPos = m_config->getQtOption("windowPos");
	QRect geom = windowHandle()->screen()->availableGeometry();
	if (!windowPos.isNull() && geom.contains(windowPos.toPoint())) {
		move(windowPos.toPoint());
	} else {
		QRect rect = frameGeometry();
		rect.moveCenter(geom.center());
		move(rect.topLeft());
	}
	if (m_fullscreenOnStart) {
		enterFullScreen();
		m_fullscreenOnStart = false;
	}
	reloadDisplayDriver();
	setFocus();
}

void Window::hideEvent(QHideEvent* event) {
	if (!event->spontaneous()) {
		return;
	}
	if (!m_config->getOption("pauseOnMinimize").toInt() || !m_controller) {
		return;
	}
	if (!m_controller->isPaused()) {
		m_autoresume = true;
		m_controller->setPaused(true);
	}
}

void Window::closeEvent(QCloseEvent* event) {
	emit shutdown();
	m_config->setQtOption("windowPos", pos());

	if (m_savedScale > 0) {
		m_config->setOption("height", GBA_VIDEO_VERTICAL_PIXELS * m_savedScale);
		m_config->setOption("width", GBA_VIDEO_HORIZONTAL_PIXELS * m_savedScale);
	}
	saveConfig();
	if (m_controller) {
		event->ignore();
		m_pendingClose = true;
	} else {
		m_display.reset();
	}
}

void Window::focusInEvent(QFocusEvent*) {
	m_display->forceDraw();
}

void Window::focusOutEvent(QFocusEvent*) {
}

void Window::dragEnterEvent(QDragEnterEvent* event) {
	if (event->mimeData()->hasFormat("text/uri-list")) {
		event->acceptProposedAction();
	}
}

void Window::dropEvent(QDropEvent* event) {
	QString uris = event->mimeData()->data("text/uri-list");
	uris = uris.trimmed();
	if (uris.contains("\n")) {
		// Only one file please
		return;
	}
	QUrl url(uris);
	if (!url.isLocalFile()) {
		// No remote loading
		return;
	}
	event->accept();
	setController(m_manager->loadGame(url.toLocalFile()), url.toLocalFile());
}

void Window::mouseMoveEvent(QMouseEvent* event) {
	if (!m_controller) {
		return;
	}
	QPoint pos = event->pos();
	pos = m_screenWidget->mapFrom(this, pos);
	QSize dimensions = m_controller->screenDimensions();
	QSize viewportDimensions = m_display->viewportSize();
	QSize screenDimensions = m_screenWidget->size();
	int x = dimensions.width() * (pos.x() - (screenDimensions.width() - viewportDimensions.width()) / 2) / viewportDimensions.width();
	int y = dimensions.height() * (pos.y() - (screenDimensions.height() - viewportDimensions.height()) / 2) / viewportDimensions.height();
	mCore* core = m_controller->thread()->core;
	core->setCursorLocation(core, x, y);
	event->accept();
}

void Window::mousePressEvent(QMouseEvent* event) {
	if (event->button() != Qt::LeftButton) {
		return;
	}
	if (!m_controller) {
		return;
	}
	mouseMoveEvent(event);
	mCore* core = m_controller->thread()->core;
	core->setCursorDown(core, true);
}

void Window::mouseReleaseEvent(QMouseEvent* event) {
	if (event->button() != Qt::LeftButton) {
		return;
	}
	if (!m_controller) {
		return;
	}
	mouseMoveEvent(event);
	mCore* core = m_controller->thread()->core;
	core->setCursorDown(core, false);
}

void Window::enterFullScreen() {
	if (!isVisible()) {
		m_fullscreenOnStart = true;
		return;
	}
	if (isFullScreen()) {
		return;
	}
	showFullScreen();
#ifndef Q_OS_MAC
	if (m_controller && !m_controller->isPaused()) {
		menuBar()->hide();
	}
#endif
}

void Window::exitFullScreen() {
	if (!isFullScreen()) {
		return;
	}
	m_screenWidget->unsetCursor();
	menuBar()->show();
	showNormal();
}

void Window::toggleFullScreen() {
	if (isFullScreen()) {
		exitFullScreen();
	} else {
		enterFullScreen();
	}
}

void Window::gameStarted() {
	for (Action* action : m_gameActions) {
		action->setEnabled(true);
	}
	for (auto action = m_platformActions.begin(); action != m_platformActions.end(); ++action) {
		action.value()->setEnabled(false);
	}
	for (auto& action : m_platformActions.values(m_controller->platform())) {
		action->setEnabled(true);
	}
#ifdef M_CORE_DS
	if (m_controller->platform() == PLATFORM_DS && (!m_config->getOption("useBios").toInt() || m_config->getOption("ds.bios7").isNull() || m_config->getOption("ds.bios9").isNull() || m_config->getOption("ds.firmware").isNull())) {
		QMessageBox* fail = new QMessageBox(QMessageBox::Warning, tr("BIOS required"),
		                                    tr("DS support requires dumps of the BIOS and firmware."),
		                                    QMessageBox::Ok, this, Qt::Sheet);
		fail->setAttribute(Qt::WA_DeleteOnClose);
		fail->show();
		m_controller->stop();
		return;
	}
#endif
	QSize size = m_controller->screenDimensions();
	m_screenWidget->setDimensions(size.width(), size.height());
	m_config->updateOption("lockIntegerScaling");
	m_config->updateOption("lockAspectRatio");
	m_config->updateOption("interframeBlending");
	m_config->updateOption("showOSD");
	if (m_savedScale > 0) {
		resizeFrame(size * m_savedScale);
	}
	attachWidget(m_display.get());
	setMouseTracking(true);
	setFocus();

#ifndef Q_OS_MAC
	if (isFullScreen()) {
		menuBar()->hide();
	}
#endif

	reloadAudioDriver();
	multiplayerChanged();
	updateTitle();

	m_hitUnimplementedBiosCall = false;
	if (m_config->getOption("showFps", "1").toInt()) {
		m_fpsTimer.start();
		m_frameTimer.start();
	}
	m_focusCheck.start();
	if (m_display->underMouse()) {
		m_screenWidget->setCursor(Qt::BlankCursor);
	}

	CoreController::Interrupter interrupter(m_controller, true);
	mCore* core = m_controller->thread()->core;
	m_actions.clearMenu("videoLayers");
	m_actions.clearMenu("audioChannels");
	const mCoreChannelInfo* videoLayers;
	const mCoreChannelInfo* audioChannels;
	size_t nVideo = core->listVideoLayers(core, &videoLayers);
	size_t nAudio = core->listAudioChannels(core, &audioChannels);

	if (nVideo) {
		for (size_t i = 0; i < nVideo; ++i) {
			Action* action = m_actions.addBooleanAction(videoLayers[i].visibleName, QString("videoLayer.%1").arg(videoLayers[i].internalName), [this, videoLayers, i](bool enable) {
				m_controller->thread()->core->enableVideoLayer(m_controller->thread()->core, videoLayers[i].id, enable);
			}, "videoLayers");
			action->setActive(true);
		}
	}
	if (nAudio) {
		for (size_t i = 0; i < nAudio; ++i) {
			Action* action = m_actions.addBooleanAction(audioChannels[i].visibleName, QString("audioChannel.%1").arg(audioChannels[i].internalName), [this, audioChannels, i](bool enable) {
				m_controller->thread()->core->enableAudioChannel(m_controller->thread()->core, audioChannels[i].id, enable);
			}, "audioChannels");
			action->setActive(true);
		}
	}
	m_actions.rebuildMenu(menuBar(), this, *m_shortcutController);

#ifdef USE_DISCORD_RPC
	DiscordCoordinator::gameStarted(m_controller);
#endif
}

void Window::gameStopped() {
	for (Action* action : m_platformActions) {
		action->setEnabled(true);
	}
	for (Action* action : m_gameActions) {
		action->setEnabled(false);
	}
	setWindowFilePath(QString());
	detachWidget(m_display.get());
	m_screenWidget->setCenteredAspectRatio(m_logo.width(), m_logo.height());
	m_screenWidget->setDimensions(m_logo.width(), m_logo.height());
	m_screenWidget->setLockIntegerScaling(false);
	m_screenWidget->setPixmap(m_logo);
	m_screenWidget->unsetCursor();
	if (m_display) {
#ifdef M_CORE_GB
		m_display->setMinimumSize(GB_VIDEO_HORIZONTAL_PIXELS, GB_VIDEO_VERTICAL_PIXELS);
#elif defined(M_CORE_GBA)
		m_display->setMinimumSize(GBA_VIDEO_HORIZONTAL_PIXELS, GBA_VIDEO_VERTICAL_PIXELS);
#endif
	}

	setMouseTracking(false);
	m_actions.clearMenu("videoLayers");
	m_actions.clearMenu("audioChannels");

	m_fpsTimer.stop();
	m_focusCheck.stop();

	if (m_audioProcessor) {
		m_audioProcessor->stop();
		m_audioProcessor.reset();
	}
	m_display->stopDrawing();

	m_controller.reset();
	updateTitle();

	m_display->setVideoProxy({});
	if (m_pendingClose) {
		m_display.reset();
		close();
	}
#ifndef Q_OS_MAC
	menuBar()->show();
#endif

#ifdef USE_DISCORD_RPC
	DiscordCoordinator::gameStopped();
#endif

	emit paused(false);
}

void Window::gameCrashed(const QString& errorMessage) {
	QMessageBox* crash = new QMessageBox(QMessageBox::Critical, tr("Crash"),
	                                     tr("The game has crashed with the following error:\n\n%1").arg(errorMessage),
	                                     QMessageBox::Ok, this, Qt::Sheet);
	crash->setAttribute(Qt::WA_DeleteOnClose);
	crash->show();
}

void Window::gameFailed() {
	QMessageBox* fail = new QMessageBox(QMessageBox::Warning, tr("Couldn't Start"),
	                                    tr("Could not start game."),
	                                    QMessageBox::Ok, this, Qt::Sheet);
	fail->setAttribute(Qt::WA_DeleteOnClose);
	fail->show();
}

void Window::unimplementedBiosCall(int) {
	// TODO: Mention which call?
	if (m_hitUnimplementedBiosCall) {
		return;
	}
	m_hitUnimplementedBiosCall = true;

	QMessageBox* fail = new QMessageBox(
	    QMessageBox::Warning, tr("Unimplemented BIOS call"),
	    tr("This game uses a BIOS call that is not implemented. Please use the official BIOS for best experience."),
	    QMessageBox::Ok, this, Qt::Sheet);
	fail->setAttribute(Qt::WA_DeleteOnClose);
	fail->show();
}

void Window::reloadDisplayDriver() {
	if (m_controller) {
		m_display->stopDrawing();
		detachWidget(m_display.get());
	}
	m_display = std::move(std::unique_ptr<Display>(Display::create(this)));
#if defined(BUILD_GL) || defined(BUILD_GLES2)
	m_shaderView.reset();
	m_shaderView = std::make_unique<ShaderSelector>(m_display.get(), m_config);
#endif

	connect(m_display.get(), &Display::hideCursor, [this]() {
		if (static_cast<QStackedLayout*>(m_screenWidget->layout())->currentWidget() == m_display.get()) {
			m_screenWidget->setCursor(Qt::BlankCursor);
		}
	});
	connect(m_display.get(), &Display::showCursor, [this]() {
		m_screenWidget->unsetCursor();
	});

	const mCoreOptions* opts = m_config->options();
	m_display->lockAspectRatio(opts->lockAspectRatio);
	m_display->lockIntegerScaling(opts->lockIntegerScaling);
	m_display->interframeBlending(opts->interframeBlending);
	m_display->filter(opts->resampleVideo);
	m_screenWidget->filter(opts->resampleVideo);
	m_config->updateOption("showOSD");
#if defined(BUILD_GL) || defined(BUILD_GLES2)
	if (opts->shader) {
		struct VDir* shader = VDirOpen(opts->shader);
		if (shader && m_display->supportsShaders()) {
			m_display->setShaders(shader);
			m_shaderView->refreshShaders();
			shader->close(shader);
		}
	}
#endif

	if (m_controller) {
		attachDisplay();

		attachWidget(m_display.get());
		m_display->startDrawing(m_controller);
	}
#ifdef M_CORE_GB
	m_display->setMinimumSize(GB_VIDEO_HORIZONTAL_PIXELS, GB_VIDEO_VERTICAL_PIXELS);
#elif defined(M_CORE_GBA)
	m_display->setMinimumSize(GBA_VIDEO_HORIZONTAL_PIXELS, GBA_VIDEO_VERTICAL_PIXELS);
#endif
}

void Window::reloadAudioDriver() {
	if (!m_controller) {
		return;
	}
	if (m_audioProcessor) {
		m_audioProcessor->stop();
		m_audioProcessor.reset();
	}

	const mCoreOptions* opts = m_config->options();
	m_audioProcessor = std::move(std::unique_ptr<AudioProcessor>(AudioProcessor::create()));
	m_audioProcessor->setInput(m_controller);
	m_audioProcessor->setBufferSamples(opts->audioBuffers);
	m_audioProcessor->requestSampleRate(opts->sampleRate);
	m_audioProcessor->start();
	connect(m_controller.get(), &CoreController::stopping, m_audioProcessor.get(), &AudioProcessor::stop);
	connect(m_controller.get(), &CoreController::fastForwardChanged, m_audioProcessor.get(), &AudioProcessor::inputParametersChanged);
	connect(m_controller.get(), &CoreController::paused, m_audioProcessor.get(), &AudioProcessor::pause);
	connect(m_controller.get(), &CoreController::unpaused, m_audioProcessor.get(), &AudioProcessor::start);
}

void Window::changeRenderer() {
	if (!m_controller) {
		return;
	}
	if (m_config->getOption("hwaccelVideo").toInt() && m_display->supportsShaders() && m_controller->supportsFeature(CoreController::Feature::OPENGL)) {
		std::shared_ptr<VideoProxy> proxy = m_display->videoProxy();
		if (!proxy) {
			proxy = std::make_shared<VideoProxy>();
		}
		m_display->setVideoProxy(proxy);
		proxy->attach(m_controller.get());

		int fb = m_display->framebufferHandle();
		if (fb >= 0) {
			m_controller->setFramebufferHandle(fb);
		}
	} else {
		m_controller->setFramebufferHandle(-1);
	}
}

void Window::tryMakePortable() {
	QMessageBox* confirm = new QMessageBox(QMessageBox::Question, tr("Really make portable?"),
	                                       tr("This will make the emulator load its configuration from the same directory as the executable. Do you want to continue?"),
	                                       QMessageBox::Yes | QMessageBox::Cancel, this, Qt::Sheet);
	confirm->setAttribute(Qt::WA_DeleteOnClose);
	connect(confirm->button(QMessageBox::Yes), &QAbstractButton::clicked, m_config, &ConfigController::makePortable);
	confirm->show();
}

void Window::mustRestart() {
	if (m_mustRestart.isActive()) {
		return;
	}
	m_mustRestart.start();
	QMessageBox* dialog = new QMessageBox(QMessageBox::Warning, tr("Restart needed"),
	                                      tr("Some changes will not take effect until the emulator is restarted."),
	                                      QMessageBox::Ok, this, Qt::Sheet);
	dialog->setAttribute(Qt::WA_DeleteOnClose);
	dialog->show();
}

void Window::recordFrame() {
	m_frameList.append(m_frameTimer.nsecsElapsed());
	m_frameTimer.restart();
}

void Window::showFPS() {
	if (m_frameList.isEmpty()) {
		updateTitle();
		return;
	}
	qint64 total = 0;
	for (qint64 t : m_frameList) {
		total += t;
	}
	double fps = (m_frameList.size() * 1e10) / total;
	m_frameList.clear();
	fps = round(fps) / 10.f;
	updateTitle(fps);
}

void Window::updateTitle(float fps) {
	QString title;

	if (m_controller) {
		CoreController::Interrupter interrupter(m_controller);
		const NoIntroDB* db = GBAApp::app()->gameDB();
		NoIntroGame game{};
		uint32_t crc32 = 0;
		mCore* core = m_controller->thread()->core;
		core->checksum(m_controller->thread()->core, &crc32, CHECKSUM_CRC32);
		QString filePath = windowFilePath();

		if (m_config->getOption("showFilename").toInt() && !filePath.isNull()) {
			QFileInfo fileInfo(filePath);
			title = fileInfo.fileName();
		} else {
			char gameTitle[17] = { '\0' };
			core->getGameTitle(core, gameTitle);
			title = gameTitle;

#ifdef USE_SQLITE3
			if (db && crc32 && NoIntroDBLookupGameByCRC(db, crc32, &game)) {
				title = QLatin1String(game.name);
			}
#endif
		}
		
		MultiplayerController* multiplayer = m_controller->multiplayerController();
		if (multiplayer && multiplayer->attached() > 1) {
			title += tr(" -  Player %1 of %2").arg(multiplayer->playerId(m_controller.get()) + 1).arg(multiplayer->attached());
			for (Action* action : m_nonMpActions) {
				action->setEnabled(false);
			}
		} else {
			for (Action* action : m_nonMpActions) {
				action->setEnabled(true);
			}
		}
	}
	if (title.isNull()) {
		setWindowTitle(tr("%1 - %2").arg(projectName).arg(projectVersion));
	} else if (fps < 0) {
		setWindowTitle(tr("%1 - %2 - %3").arg(projectName).arg(title).arg(projectVersion));
	} else {
		setWindowTitle(tr("%1 - %2 (%3 fps) - %4").arg(projectName).arg(title).arg(fps).arg(projectVersion));
	}
}

void Window::openStateWindow(LoadSave ls) {
	if (m_stateWindow) {
		return;
	}
	MultiplayerController* multiplayer = m_controller->multiplayerController();
	if (multiplayer && multiplayer->attached() > 1) {
		return;
	}
	bool wasPaused = m_controller->isPaused();
	m_stateWindow = new LoadSaveState(m_controller);
	connect(this, &Window::shutdown, m_stateWindow, &QWidget::close);
	connect(m_stateWindow, &LoadSaveState::closed, [this]() {
		detachWidget(m_stateWindow);
		m_stateWindow = nullptr;
		QMetaObject::invokeMethod(this, "setFocus", Qt::QueuedConnection);
	});
	if (!wasPaused) {
		m_controller->setPaused(true);
		connect(m_stateWindow, &LoadSaveState::closed, [this]() {
			if (m_controller) {
				m_controller->setPaused(false);
			}
		});
	}
	m_stateWindow->setAttribute(Qt::WA_DeleteOnClose);
	m_stateWindow->setMode(ls);
	updateFrame();
#ifndef Q_OS_MAC
	menuBar()->show();
#endif
	attachWidget(m_stateWindow);
}

void Window::setupMenu(QMenuBar* menubar) {
	installEventFilter(m_shortcutController);

	menubar->clear();
	m_actions.addMenu(tr("&File"), "file");

	m_actions.addAction(tr("Load &ROM..."), "loadROM", this, &Window::selectROM, "file", QKeySequence::Open);

#ifdef USE_SQLITE3
	m_actions.addAction(tr("Load ROM in archive..."), "loadROMInArchive", this, &Window::selectROMInArchive, "file");
	m_actions.addAction(tr("Add folder to library..."), "addDirToLibrary", this, &Window::addDirToLibrary, "file");
#endif

	addGameAction(tr("Load alternate save..."), "loadAlternateSave", [this]() {
		this->selectSave(false);
	}, "file");
	addGameAction(tr("Load temporary save..."), "loadTemporarySave", [this]() {
		this->selectSave(true);
	}, "file");

	m_actions.addAction(tr("Load &patch..."), "loadPatch", this, &Window::selectPatch, "file");

#ifdef M_CORE_GBA
	m_actions.addAction(tr("Boot BIOS"), "bootBIOS", [this]() {
		setController(m_manager->loadBIOS(PLATFORM_GBA, m_config->getOption("gba.bios")), QString());
	}, "file");
#endif

	addGameAction(tr("Replace ROM..."), "replaceROM", this, &Window::replaceROM, "file");
#ifdef M_CORE_GBA
	Action* scanCard = addGameAction(tr("Scan e-Reader dotcodes..."), "scanCard", this, &Window::scanCard, "file");
	m_platformActions.insert(PLATFORM_GBA, scanCard);
#endif

	addGameAction(tr("ROM &info..."), "romInfo", openControllerTView<ROMInfo>(), "file");

	m_actions.addMenu(tr("Recent"), "mru", "file");
	m_actions.addSeparator("file");

	m_actions.addAction(tr("Make portable"), "makePortable", this, &Window::tryMakePortable, "file");
	m_actions.addSeparator("file");

	Action* loadState = addGameAction(tr("&Load state"), "loadState", [this]() {
		this->openStateWindow(LoadSave::LOAD);
	}, "file", QKeySequence("F10"));
	m_nonMpActions.append(loadState);
	m_platformActions.insert(PLATFORM_GBA, loadState);
	m_platformActions.insert(PLATFORM_GB, loadState);

	Action* loadStateFile = addGameAction(tr("Load state file..."), "loadStateFile", [this]() {
		this->selectState(true);
	}, "file");
	m_nonMpActions.append(loadStateFile);
	m_platformActions.insert(PLATFORM_GBA, loadStateFile);
	m_platformActions.insert(PLATFORM_GB, loadStateFile);

	Action* saveState = addGameAction(tr("&Save state"), "saveState", [this]() {
		this->openStateWindow(LoadSave::SAVE);
	}, "file", QKeySequence("Shift+F10"));
	m_nonMpActions.append(saveState);
	m_platformActions.insert(PLATFORM_GBA, saveState);
	m_platformActions.insert(PLATFORM_GB, saveState);

	Action* saveStateFile = addGameAction(tr("Save state file..."), "saveStateFile", [this]() {
		this->selectState(false);
	}, "file");
	m_nonMpActions.append(saveStateFile);
	m_platformActions.insert(PLATFORM_GBA, saveStateFile);
	m_platformActions.insert(PLATFORM_GB, saveStateFile);

	m_actions.addMenu(tr("Quick load"), "quickLoad", "file");
	m_actions.addMenu(tr("Quick save"), "quickSave", "file");

	Action* quickLoad = addGameAction(tr("Load recent"), "quickLoad", [this] {
		m_controller->loadState();
	}, "quickLoad");
	m_nonMpActions.append(quickLoad);
	m_platformActions.insert(PLATFORM_GBA, quickLoad);
	m_platformActions.insert(PLATFORM_GB, quickLoad);

	Action* quickSave = addGameAction(tr("Save recent"), "quickSave", [this] {
		m_controller->saveState();
	}, "quickSave");
	m_nonMpActions.append(quickSave);
	m_platformActions.insert(PLATFORM_GBA, quickSave);
	m_platformActions.insert(PLATFORM_GB, quickSave);

	m_actions.addSeparator("quickLoad");
	m_actions.addSeparator("quickSave");

	Action* undoLoadState = addGameAction(tr("Undo load state"), "undoLoadState", &CoreController::loadBackupState, "quickLoad", QKeySequence("F11"));
	m_nonMpActions.append(undoLoadState);
	m_platformActions.insert(PLATFORM_GBA, undoLoadState);
	m_platformActions.insert(PLATFORM_GB, undoLoadState);

	Action* undoSaveState = addGameAction(tr("Undo save state"), "undoSaveState", &CoreController::saveBackupState, "quickSave", QKeySequence("Shift+F11"));
	m_nonMpActions.append(undoSaveState);
	m_platformActions.insert(PLATFORM_GBA, undoSaveState);
	m_platformActions.insert(PLATFORM_GB, undoSaveState);

	m_actions.addSeparator("quickLoad");
	m_actions.addSeparator("quickSave");

	for (int i = 1; i < 10; ++i) {
		Action* quickLoad = addGameAction(tr("State &%1").arg(i),  QString("quickLoad.%1").arg(i), [this, i]() {
			m_controller->loadState(i);
		}, "quickLoad", QString("F%1").arg(i));
		m_nonMpActions.append(quickLoad);
		m_platformActions.insert(PLATFORM_GBA, quickLoad);
		m_platformActions.insert(PLATFORM_GB, quickLoad);

		Action* quickSave = addGameAction(tr("State &%1").arg(i),  QString("quickSave.%1").arg(i), [this, i]() {
			m_controller->saveState(i);
		}, "quickSave", QString("Shift+F%1").arg(i));
		m_nonMpActions.append(quickSave);
		m_platformActions.insert(PLATFORM_GBA, quickSave);
		m_platformActions.insert(PLATFORM_GB, quickSave);
	}

	m_actions.addSeparator("file");
	m_actions.addAction(tr("Load camera image..."), "loadCamImage", this, &Window::loadCamImage, "file");

#ifdef M_CORE_GBA
	m_actions.addSeparator("file");
	Action* importShark = addGameAction(tr("Import GameShark Save..."), "importShark", this, &Window::importSharkport, "file");
	m_platformActions.insert(PLATFORM_GBA, importShark);

	Action* exportShark = addGameAction(tr("Export GameShark Save..."), "exportShark", this, &Window::exportSharkport, "file");
	m_platformActions.insert(PLATFORM_GBA, exportShark);
#endif

	m_actions.addSeparator("file");
	m_multiWindow = m_actions.addAction(tr("New multiplayer window"), "multiWindow", [this]() {
		GBAApp::app()->newWindow();
	}, "file");

#ifndef Q_OS_MAC
	m_actions.addSeparator("file");
#endif

	m_actions.addAction(tr("About..."), "about", openTView<AboutScreen>(), "file");

#ifndef Q_OS_MAC
	m_actions.addAction(tr("E&xit"), "quit", static_cast<QWidget*>(this), &QWidget::close, "file", QKeySequence::Quit);
#endif

	m_actions.addMenu(tr("&Emulation"), "emu");
<<<<<<< HEAD
	addGameAction(tr("&Reset"), "reset", [this]() {
		m_controller->reset();
	}, "emu", QKeySequence("Ctrl+R"));

	addGameAction(tr("Sh&utdown"), "shutdown", [this]() {
		m_controller->stop();
	}, "emu");

	Action* yank = addGameAction(tr("Yank game pak"), "yank", [this]() {
		m_controller->yankPak();
	}, "emu");
	m_platformActions.insert(PLATFORM_GBA, yank);
	m_platformActions.insert(PLATFORM_GB, yank);
=======
	addGameAction(tr("&Reset"), "reset", &CoreController::reset, "emu", QKeySequence("Ctrl+R"));
	addGameAction(tr("Sh&utdown"), "shutdown", &CoreController::stop, "emu");
	addGameAction(tr("Yank game pak"), "yank", &CoreController::yankPak, "emu");
>>>>>>> d68bf5bd

	m_actions.addSeparator("emu");

	Action* pause = m_actions.addBooleanAction(tr("&Pause"), "pause", [this](bool paused) {
		if (m_controller) {
			m_controller->setPaused(paused);
		} else {
			m_pendingPause = paused;
		}
	}, "emu", QKeySequence("Ctrl+P"));
	connect(this, &Window::paused, pause, &Action::setActive);

	addGameAction(tr("&Next frame"), "frameAdvance", &CoreController::frameAdvance, "emu", QKeySequence("Ctrl+N"));

	m_actions.addSeparator("emu");

	m_actions.addHeldAction(tr("Fast forward (held)"), "holdFastForward", [this](bool held) {
		if (m_controller) {
			m_controller->setFastForward(held);
		}
	}, "emu", QKeySequence(Qt::Key_Tab));

	addGameAction(tr("&Fast forward"), "fastForward", [this](bool value) {
		m_controller->forceFastForward(value);
	}, "emu", QKeySequence("Shift+Tab"));

	m_actions.addMenu(tr("Fast forward speed"), "fastForwardSpeed", "emu");
	ConfigOption* ffspeed = m_config->addOption("fastForwardRatio");
	ffspeed->connect([this](const QVariant&) {
		reloadConfig();
	}, this);
	ffspeed->addValue(tr("Unbounded"), -1.0f, &m_actions, "fastForwardSpeed");
	ffspeed->setValue(QVariant(-1.0f));
	m_actions.addSeparator("fastForwardSpeed");
	for (int i = 2; i < 11; ++i) {
		ffspeed->addValue(tr("%0x").arg(i), i, &m_actions, "fastForwardSpeed");
	}
	m_config->updateOption("fastForwardRatio");

	Action* rewindHeld = m_actions.addHeldAction(tr("Rewind (held)"), "holdRewind", [this](bool held) {
		if (m_controller) {
			m_controller->setRewinding(held);
		}
	}, "emu", QKeySequence("`"));
	m_nonMpActions.append(rewindHeld);

	Action* rewind = addGameAction(tr("Re&wind"), "rewind", [this]() {
		m_controller->rewind();
	}, "emu", QKeySequence("~"));
	m_nonMpActions.append(rewind);
	m_platformActions.insert(PLATFORM_GBA, rewind);
	m_platformActions.insert(PLATFORM_GB, rewind);

	Action* frameRewind = addGameAction(tr("Step backwards"), "frameRewind", [this] () {
		m_controller->rewind(1);
	}, "emu", QKeySequence("Ctrl+B"));
	m_nonMpActions.append(frameRewind);
	m_platformActions.insert(PLATFORM_GBA, frameRewind);
	m_platformActions.insert(PLATFORM_GB, frameRewind);

	ConfigOption* videoSync = m_config->addOption("videoSync");
	videoSync->addBoolean(tr("Sync to &video"), &m_actions, "emu");
	videoSync->connect([this](const QVariant&) {
		reloadConfig();
	}, this);
	m_config->updateOption("videoSync");

	ConfigOption* audioSync = m_config->addOption("audioSync");
	audioSync->addBoolean(tr("Sync to &audio"), &m_actions, "emu");
	audioSync->connect([this](const QVariant&) {
		reloadConfig();
	}, this);
	m_config->updateOption("audioSync");

	m_actions.addSeparator("emu");

	m_actions.addMenu(tr("Solar sensor"), "solar", "emu");
	m_actions.addAction(tr("Increase solar level"), "increaseLuminanceLevel", &m_inputController, &InputController::increaseLuminanceLevel, "solar");
	m_actions.addAction(tr("Decrease solar level"), "decreaseLuminanceLevel", &m_inputController, &InputController::decreaseLuminanceLevel, "solar");
	m_actions.addAction(tr("Brightest solar level"), "maxLuminanceLevel", [this]() {
		m_inputController.setLuminanceLevel(10);
	}, "solar");
	m_actions.addAction(tr("Darkest solar level"), "minLuminanceLevel", [this]() {
		m_inputController.setLuminanceLevel(0);
	}, "solar");

	m_actions.addSeparator("solar");
	for (int i = 0; i <= 10; ++i) {
		m_actions.addAction(tr("Brightness %1").arg(QString::number(i)), QString("luminanceLevel.%1").arg(QString::number(i)), [this, i]() {
			m_inputController.setLuminanceLevel(i);
		}, "solar");
	}

#ifdef M_CORE_GB
	Action* gbPrint = addGameAction(tr("Game Boy Printer..."), "gbPrint", [this]() {
		PrinterView* view = new PrinterView(m_controller);
		openView(view);
		m_controller->attachPrinter();
	}, "emu");
	m_platformActions.insert(PLATFORM_GB, gbPrint);
#endif

#ifdef M_CORE_GBA
	Action* bcGate = addGameAction(tr("BattleChip Gate..."), "bcGate", openControllerTView<BattleChipView>(this), "emu");
	m_platformActions.insert(PLATFORM_GBA, bcGate);
#endif

	m_actions.addMenu(tr("Audio/&Video"), "av");
	m_actions.addMenu(tr("Frame size"), "frame", "av");
	for (int i = 1; i <= 8; ++i) {
		Action* setSize = m_actions.addAction(tr("%1×").arg(QString::number(i)), QString("frame.%1x").arg(QString::number(i)), [this, i]() {
			Action* setSize = m_frameSizes[i];
			showNormal();
			QSize size(GBA_VIDEO_HORIZONTAL_PIXELS, GBA_VIDEO_VERTICAL_PIXELS);
			if (m_controller) {
				size = m_controller->screenDimensions();
			}
			size *= i;
			m_savedScale = i;
			m_config->setOption("scaleMultiplier", i); // TODO: Port to other
			resizeFrame(size);
			setSize->setActive(true);
		}, "frame");
		setSize->setExclusive(true);
		if (m_savedScale == i) {
			setSize->setActive(true);
		}
		m_frameSizes[i] = setSize;
	}
	QKeySequence fullscreenKeys;
#ifdef Q_OS_WIN
	fullscreenKeys = QKeySequence("Alt+Return");
#else
	fullscreenKeys = QKeySequence("Ctrl+F");
#endif
	m_actions.addAction(tr("Toggle fullscreen"), "fullscreen", this, &Window::toggleFullScreen, "frame", fullscreenKeys);

	ConfigOption* lockAspectRatio = m_config->addOption("lockAspectRatio");
	lockAspectRatio->addBoolean(tr("Lock aspect ratio"), &m_actions, "av");
	lockAspectRatio->connect([this](const QVariant& value) {
		if (m_display) {
			m_display->lockAspectRatio(value.toBool());
		}
		if (m_controller) {
			m_screenWidget->setLockAspectRatio(value.toBool());
		}
	}, this);
	m_config->updateOption("lockAspectRatio");

	ConfigOption* lockIntegerScaling = m_config->addOption("lockIntegerScaling");
	lockIntegerScaling->addBoolean(tr("Force integer scaling"), &m_actions, "av");
	lockIntegerScaling->connect([this](const QVariant& value) {
		if (m_display) {
			m_display->lockIntegerScaling(value.toBool());
		}
		if (m_controller) {
			m_screenWidget->setLockIntegerScaling(value.toBool());
		}
	}, this);
	m_config->updateOption("lockIntegerScaling");

	ConfigOption* interframeBlending = m_config->addOption("interframeBlending");
	interframeBlending->addBoolean(tr("Interframe blending"), &m_actions, "av");
	interframeBlending->connect([this](const QVariant& value) {
		if (m_display) {
			m_display->interframeBlending(value.toBool());
		}
	}, this);
	m_config->updateOption("interframeBlending");

	ConfigOption* resampleVideo = m_config->addOption("resampleVideo");
	resampleVideo->addBoolean(tr("Bilinear filtering"), &m_actions, "av");
	resampleVideo->connect([this](const QVariant& value) {
		if (m_display) {
			m_display->filter(value.toBool());
		}
		m_screenWidget->filter(value.toBool());
	}, this);
	m_config->updateOption("resampleVideo");

	m_actions.addMenu(tr("Frame&skip"),"skip", "av");
	ConfigOption* skip = m_config->addOption("frameskip");
	skip->connect([this](const QVariant&) {
		reloadConfig();
	}, this);
	for (int i = 0; i <= 10; ++i) {
		skip->addValue(QString::number(i), i, &m_actions, "skip");
	}
	m_config->updateOption("frameskip");

	m_actions.addSeparator("av");

	ConfigOption* mute = m_config->addOption("mute");
	mute->addBoolean(tr("Mute"), &m_actions, "av");
	mute->connect([this](const QVariant& value) {
		if (value.toInt()) {
			m_config->setOption("fastForwardMute", true);
		}
		reloadConfig();
	}, this);
	m_config->updateOption("mute");

	m_actions.addMenu(tr("FPS target"),"target", "av");
	ConfigOption* fpsTargetOption = m_config->addOption("fpsTarget");
	QMap<double, Action*> fpsTargets;
	for (int fps : {15, 30, 45, 60, 90, 120, 240}) {
		fpsTargets[fps] = fpsTargetOption->addValue(QString::number(fps), fps, &m_actions, "target");
	}
	m_actions.addSeparator("target");
	double nativeGB = double(GBA_ARM7TDMI_FREQUENCY) / double(VIDEO_TOTAL_LENGTH);
	fpsTargets[nativeGB] = fpsTargetOption->addValue(tr("Native (59.7275)"), nativeGB, &m_actions, "target");

	fpsTargetOption->connect([this, fpsTargets](const QVariant& value) {
		reloadConfig();
		for (auto iter = fpsTargets.begin(); iter != fpsTargets.end(); ++iter) {
			bool enableSignals = iter.value()->blockSignals(true);
			iter.value()->setActive(abs(iter.key() - value.toDouble()) < 0.001);
			iter.value()->blockSignals(enableSignals);
		}
	}, this);
	m_config->updateOption("fpsTarget");

	m_actions.addSeparator("av");

#ifdef USE_PNG
	addGameAction(tr("Take &screenshot"), "screenshot", [this]() {
		m_controller->screenshot();
	}, "av", tr("F12"));
#endif

#ifdef USE_FFMPEG
	addGameAction(tr("Record A/V..."), "recordOutput", this, &Window::openVideoWindow, "av");
	addGameAction(tr("Record GIF/WebP/APNG..."), "recordGIF", this, &Window::openGIFWindow, "av");
#endif

	m_actions.addSeparator("av");
	m_actions.addMenu(tr("Video layers"), "videoLayers", "av");
	m_actions.addMenu(tr("Audio channels"), "audioChannels", "av");

	addGameAction(tr("Adjust layer placement..."), "placementControl", openControllerTView<PlacementControl>(), "av");

	m_actions.addMenu(tr("&Tools"), "tools");
	m_actions.addAction(tr("View &logs..."), "viewLogs", static_cast<QWidget*>(m_logView), &QWidget::show, "tools");

	m_actions.addAction(tr("Game &overrides..."), "overrideWindow", [this]() {
		if (!m_overrideView) {
			m_overrideView = std::move(std::make_unique<OverrideView>(m_config));
			if (m_controller) {
				m_overrideView->setController(m_controller);
			}
			connect(this, &Window::shutdown, m_overrideView.get(), &QWidget::close);
		}
		m_overrideView->show();
		m_overrideView->recheck();
	}, "tools");

	m_actions.addAction(tr("Game Pak sensors..."), "sensorWindow", [this]() {
		if (!m_sensorView) {
			m_sensorView = std::move(std::make_unique<SensorView>(&m_inputController));
			if (m_controller) {
				m_sensorView->setController(m_controller);
			}
			connect(this, &Window::shutdown, m_sensorView.get(), &QWidget::close);
		}
		m_sensorView->show();
	}, "tools");

	addGameAction(tr("&Cheats..."), "cheatsWindow", openControllerTView<CheatsView>(), "tools");

	m_actions.addSeparator("tools");
	m_actions.addAction(tr("Settings..."), "settings", this, &Window::openSettingsWindow, "tools");

#ifdef USE_DEBUGGERS
	m_actions.addSeparator("tools");
	m_actions.addAction(tr("Open debugger console..."), "debuggerWindow", this, &Window::consoleOpen, "tools");
#ifdef USE_GDB_STUB
	Action* gdbWindow = addGameAction(tr("Start &GDB server..."), "gdbWindow", this, &Window::gdbOpen, "tools");
	m_platformActions.insert(PLATFORM_GBA, gdbWindow);
#endif
#endif
	m_actions.addSeparator("tools");

	addGameAction(tr("View &palette..."), "paletteWindow", openControllerTView<PaletteView>(), "tools");
	addGameAction(tr("View &sprites..."), "spriteWindow", openControllerTView<ObjView>(), "tools");
	addGameAction(tr("View &tiles..."), "tileWindow", openControllerTView<TileView>(), "tools");
	addGameAction(tr("View &map..."), "mapWindow", openControllerTView<MapView>(), "tools");

#ifdef M_CORE_GBA
	Action* frameWindow = addGameAction(tr("&Frame inspector..."), "frameWindow", [this]() {
		if (!m_frameView) {
			m_frameView = new FrameView(m_controller);
			connect(this, &Window::shutdown, this, [this]() {
				if (m_frameView) {
					m_frameView->close();
				}
			});
			connect(m_frameView, &QObject::destroyed, this, [this]() {
				m_frameView = nullptr;
			});
			m_frameView->setAttribute(Qt::WA_DeleteOnClose);
		}
		m_frameView->show();
	}, "tools");
	m_platformActions.insert(PLATFORM_GBA, frameWindow);
#endif

	addGameAction(tr("View memory..."), "memoryView", openControllerTView<MemoryView>(), "tools");
	addGameAction(tr("Search memory..."), "memorySearch", openControllerTView<MemorySearch>(), "tools");

#ifdef M_CORE_GBA
	Action* ioViewer = addGameAction(tr("View &I/O registers..."), "ioViewer", openControllerTView<IOViewer>(), "tools");
	m_platformActions.insert(PLATFORM_GBA, ioViewer);
#endif

	m_actions.addSeparator("tools");
	addGameAction(tr("Record debug video log..."), "recordVL", this, &Window::startVideoLog, "tools");
	addGameAction(tr("Stop debug video log"), "stopVL", [this]() {
		m_controller->endVideoLog();
	}, "tools");

	ConfigOption* skipBios = m_config->addOption("skipBios");
	skipBios->connect([this](const QVariant&) {
		reloadConfig();
	}, this);

	ConfigOption* useBios = m_config->addOption("useBios");
	useBios->connect([this](const QVariant&) {
		reloadConfig();
	}, this);

	ConfigOption* buffers = m_config->addOption("audioBuffers");
	buffers->connect([this](const QVariant&) {
		reloadConfig();
	}, this);

	ConfigOption* sampleRate = m_config->addOption("sampleRate");
	sampleRate->connect([this](const QVariant&) {
		reloadConfig();
	}, this);

	ConfigOption* volume = m_config->addOption("volume");
	volume->connect([this](const QVariant&) {
		reloadConfig();
	}, this);

	ConfigOption* volumeFf = m_config->addOption("fastForwardVolume");
	volumeFf->connect([this](const QVariant&) {
		reloadConfig();
	}, this);

	ConfigOption* muteFf = m_config->addOption("fastForwardMute");
	muteFf->connect([this](const QVariant&) {
		reloadConfig();
	}, this);

	ConfigOption* rewindEnable = m_config->addOption("rewindEnable");
	rewindEnable->connect([this](const QVariant&) {
		reloadConfig();
	}, this);

	ConfigOption* rewindBufferCapacity = m_config->addOption("rewindBufferCapacity");
	rewindBufferCapacity->connect([this](const QVariant&) {
		reloadConfig();
	}, this);

	ConfigOption* allowOpposingDirections = m_config->addOption("allowOpposingDirections");
	allowOpposingDirections->connect([this](const QVariant&) {
		reloadConfig();
	}, this);

	ConfigOption* saveStateExtdata = m_config->addOption("saveStateExtdata");
	saveStateExtdata->connect([this](const QVariant&) {
		reloadConfig();
	}, this);

	ConfigOption* loadStateExtdata = m_config->addOption("loadStateExtdata");
	loadStateExtdata->connect([this](const QVariant&) {
		reloadConfig();
	}, this);

	ConfigOption* preload = m_config->addOption("preload");
	preload->connect([this](const QVariant& value) {
		m_manager->setPreload(value.toBool());
	}, this);
	m_config->updateOption("preload");

	ConfigOption* showFps = m_config->addOption("showFps");
	showFps->connect([this](const QVariant& value) {
		if (!value.toInt()) {
			m_fpsTimer.stop();
			updateTitle();
		} else if (m_controller) {
			m_fpsTimer.start();
			m_frameTimer.start();
		}
	}, this);

	ConfigOption* showOSD = m_config->addOption("showOSD");
	showOSD->connect([this](const QVariant& value) {
		if (m_display) {
			m_display->showOSDMessages(value.toBool());
		}
	}, this);

	ConfigOption* videoScale = m_config->addOption("videoScale");
	videoScale->connect([this](const QVariant& value) {
		if (m_display) {
			m_display->setVideoScale(value.toInt());
		}
	}, this);

	m_actions.addHiddenAction(tr("Exit fullscreen"), "exitFullScreen", this, &Window::exitFullScreen, "frame", QKeySequence("Esc"));

	m_actions.addHeldAction(tr("GameShark Button (held)"), "holdGSButton", [this](bool held) {
		if (m_controller) {
			mCheatPressButton(m_controller->cheatDevice(), held);
		}
	}, "tools", QKeySequence(Qt::Key_Apostrophe));

	for (Action* action : m_gameActions) {
		action->setEnabled(false);
	}

	m_shortcutController->rebuildItems();
	m_actions.rebuildMenu(menuBar(), this, *m_shortcutController);
}

void Window::attachWidget(QWidget* widget) {
	m_screenWidget->layout()->addWidget(widget);
	m_screenWidget->unsetCursor();
	static_cast<QStackedLayout*>(m_screenWidget->layout())->setCurrentWidget(widget);
}

void Window::detachWidget(QWidget* widget) {
	m_screenWidget->layout()->removeWidget(widget);
}

void Window::appendMRU(const QString& fname) {
	int index = m_mruFiles.indexOf(fname);
	if (index >= 0) {
		m_mruFiles.removeAt(index);
	}
	m_mruFiles.prepend(fname);
	while (m_mruFiles.size() > ConfigController::MRU_LIST_SIZE) {
		m_mruFiles.removeLast();
	}
	updateMRU();
}

void Window::clearMRU() {
	m_mruFiles.clear();
	updateMRU();
}

void Window::updateMRU() {
	m_actions.clearMenu("mru");
	int i = 0;
	for (const QString& file : m_mruFiles) {
		QString displayName(QDir::toNativeSeparators(file).replace("&", "&&"));
		m_actions.addAction(displayName, QString("mru.%1").arg(QString::number(i)), [this, file]() {
			setController(m_manager->loadGame(file), file);
		}, "mru", QString("Ctrl+%1").arg(i));
		++i;
	}
	m_config->setMRU(m_mruFiles);
	m_config->write();
	m_actions.addSeparator("mru");
	m_actions.addAction(tr("Clear"), "resetMru", this, &Window::clearMRU, "mru");

	m_actions.rebuildMenu(menuBar(), this, *m_shortcutController);
}

Action* Window::addGameAction(const QString& visibleName, const QString& name, Action::Function function, const QString& menu, const QKeySequence& shortcut) {
	Action* action = m_actions.addAction(visibleName, name, [this, function]() {
		if (m_controller) {
			function();
		}
	}, menu, shortcut);
	m_gameActions.append(action);
	return action;
}

template<typename T, typename V>
Action* Window::addGameAction(const QString& visibleName, const QString& name, T* obj, V (T::*method)(), const QString& menu, const QKeySequence& shortcut) {
	return addGameAction(visibleName, name, [this, obj, method]() {
		(obj->*method)();
	}, menu, shortcut);
}

template<typename V>
Action* Window::addGameAction(const QString& visibleName, const QString& name, V (CoreController::*method)(), const QString& menu, const QKeySequence& shortcut) {
	return addGameAction(visibleName, name, [this, method]() {
		(m_controller.get()->*method)();
	}, menu, shortcut);
}

Action* Window::addGameAction(const QString& visibleName, const QString& name, Action::BooleanFunction function, const QString& menu, const QKeySequence& shortcut) {
	Action* action = m_actions.addBooleanAction(visibleName, name, [this, function](bool value) {
		if (m_controller) {
			function(value);
		}
	}, menu, shortcut);
	m_gameActions.append(action);
	return action;
}

void Window::focusCheck() {
	if (!m_config->getOption("pauseOnFocusLost").toInt() || !m_controller) {
		return;
	}
	if (QGuiApplication::focusWindow() && m_autoresume) {
		m_controller->setPaused(false);
		m_autoresume = false;
	} else if (!QGuiApplication::focusWindow() && !m_controller->isPaused()) {
		m_autoresume = true;
		m_controller->setPaused(true);
	}
}

void Window::updateFrame() {
	QPixmap pixmap;
	pixmap.convertFromImage(m_controller->getPixels());
	m_screenWidget->setPixmap(pixmap);
	emit paused(true);
}

void Window::setController(CoreController* controller, const QString& fname) {
	if (!controller) {
		return;
	}
	if (m_pendingClose) {
		return;
	}

	if (m_controller) {
		m_controller->stop();
		QTimer::singleShot(0, this, [this, controller, fname]() {
			setController(controller, fname);
		});
		return;
	}
	if (!fname.isEmpty()) {
		setWindowFilePath(fname);
		appendMRU(fname);
	}

	if (!m_display) {
		reloadDisplayDriver();
	}

	m_controller = std::shared_ptr<CoreController>(controller);
	m_inputController.recalibrateAxes();
	m_controller->setInputController(&m_inputController);
	m_controller->setLogger(&m_log);
	m_display->startDrawing(m_controller);

	connect(this, &Window::shutdown, [this]() {
		if (!m_controller) {
			return;
		}
		m_controller->stop();
		disconnect(m_controller.get(), &CoreController::started, this, &Window::gameStarted);
	});

	connect(m_controller.get(), &CoreController::started, this, &Window::gameStarted);
	connect(m_controller.get(), &CoreController::started, &m_inputController, &InputController::suspendScreensaver);
	connect(m_controller.get(), &CoreController::stopping, this, &Window::gameStopped);
	{
		connect(m_controller.get(), &CoreController::stopping, [this]() {
			m_controller.reset();
		});
	}
	connect(m_controller.get(), &CoreController::stopping, &m_inputController, &InputController::resumeScreensaver);
	connect(m_controller.get(), &CoreController::paused, this, &Window::updateFrame);

#ifndef Q_OS_MAC
	connect(m_controller.get(), &CoreController::paused, menuBar(), &QWidget::show);
	connect(m_controller.get(), &CoreController::unpaused, [this]() {
		if(isFullScreen()) {
			menuBar()->hide();
		}
	});
#endif

	connect(m_controller.get(), &CoreController::paused, &m_inputController, &InputController::resumeScreensaver);
	connect(m_controller.get(), &CoreController::unpaused, [this]() {
		emit paused(false);
	});

	attachDisplay();

	connect(m_controller.get(), &CoreController::unpaused, &m_inputController, &InputController::suspendScreensaver);
	connect(m_controller.get(), &CoreController::frameAvailable, this, &Window::recordFrame);
	connect(m_controller.get(), &CoreController::crashed, this, &Window::gameCrashed);
	connect(m_controller.get(), &CoreController::failed, this, &Window::gameFailed);
	connect(m_controller.get(), &CoreController::unimplementedBiosCall, this, &Window::unimplementedBiosCall);

#ifdef USE_GDB_STUB
	if (m_gdbController) {
		m_gdbController->setController(m_controller);
	}
#endif

#ifdef USE_DEBUGGERS
	if (m_console) {
		m_console->setController(m_controller);
	}
#endif

#ifdef USE_FFMPEG
	if (m_gifView) {
		m_gifView->setController(m_controller);
	}

	if (m_videoView) {
		m_videoView->setController(m_controller);
	}
#endif

	if (m_sensorView) {
		m_sensorView->setController(m_controller);
	}

	if (m_overrideView) {
		m_overrideView->setController(m_controller);
	}

	if (!m_pendingPatch.isEmpty()) {
		m_controller->loadPatch(m_pendingPatch);
		m_pendingPatch = QString();
	}

	m_controller->loadConfig(m_config);
	m_controller->start();

	if (!m_pendingState.isEmpty()) {
		m_controller->loadState(m_pendingState);
		m_pendingState = QString();
	}

	if (m_pendingPause) {
		m_controller->setPaused(true);
		m_pendingPause = false;
	}
}

void Window::attachDisplay() {
	connect(m_controller.get(), &CoreController::stateLoaded, m_display.get(), &Display::resizeContext);
	connect(m_controller.get(), &CoreController::stateLoaded, m_display.get(), &Display::forceDraw);
	connect(m_controller.get(), &CoreController::rewound, m_display.get(), &Display::forceDraw);
	connect(m_controller.get(), &CoreController::paused, m_display.get(), &Display::pauseDrawing);
	connect(m_controller.get(), &CoreController::unpaused, m_display.get(), &Display::unpauseDrawing);
	connect(m_controller.get(), &CoreController::frameAvailable, m_display.get(), &Display::framePosted);
	connect(m_controller.get(), &CoreController::statusPosted, m_display.get(), &Display::showMessage);
	connect(m_controller.get(), &CoreController::didReset, m_display.get(), &Display::resizeContext);
	changeRenderer();
}

WindowBackground::WindowBackground(QWidget* parent)
	: QWidget(parent)
{
	setLayout(new QStackedLayout());
	layout()->setContentsMargins(0, 0, 0, 0);
}

void WindowBackground::setPixmap(const QPixmap& pmap) {
	m_pixmap = pmap;
	update();
}

void WindowBackground::setSizeHint(const QSize& hint) {
	m_sizeHint = hint;
}

QSize WindowBackground::sizeHint() const {
	return m_sizeHint;
}

void WindowBackground::setCenteredAspectRatio(int width, int height) {
	m_centered = true;
	m_lockAspectRatio = true;
	setDimensions(width, height);
}

void WindowBackground::setDimensions(int width, int height) {
	m_aspectWidth = width;
	m_aspectHeight = height;
}

void WindowBackground::setLockIntegerScaling(bool lock) {
	m_lockIntegerScaling = lock;
}

void WindowBackground::setLockAspectRatio(bool lock) {
	m_centered = false;
	m_lockAspectRatio = lock;
}

void WindowBackground::filter(bool filter) {
	m_filter = filter;
}

void WindowBackground::paintEvent(QPaintEvent* event) {
	QWidget::paintEvent(event);
	const QPixmap& logo = pixmap();
	QPainter painter(this);
	painter.setRenderHint(QPainter::SmoothPixmapTransform, m_filter);
	painter.fillRect(QRect(QPoint(), size()), Qt::black);
	QSize s = size();
	QSize ds = s;
	if (m_centered) {
		if (ds.width() * m_aspectHeight < ds.height() * m_aspectWidth) {
			ds.setWidth(ds.height() * m_aspectWidth / m_aspectHeight);
		} else if (ds.width() * m_aspectHeight > ds.height() * m_aspectWidth) {
			ds.setHeight(ds.width() * m_aspectHeight / m_aspectWidth);
		}
	} else if (m_lockAspectRatio) {
		if (ds.width() * m_aspectHeight > ds.height() * m_aspectWidth) {
			ds.setWidth(ds.height() * m_aspectWidth / m_aspectHeight);
		} else if (ds.width() * m_aspectHeight < ds.height() * m_aspectWidth) {
			ds.setHeight(ds.width() * m_aspectHeight / m_aspectWidth);
		}
	}
	if (m_lockIntegerScaling) {
		if (ds.width() >= m_aspectWidth) {
			ds.setWidth(ds.width() - ds.width() % m_aspectWidth);
		}
		if (ds.height() >= m_aspectHeight) {
			ds.setHeight(ds.height() - ds.height() % m_aspectHeight);
		}
	}
	QPoint origin = QPoint((s.width() - ds.width()) / 2, (s.height() - ds.height()) / 2);
	QRect full(origin, ds);
	painter.drawPixmap(full, logo);
}<|MERGE_RESOLUTION|>--- conflicted
+++ resolved
@@ -599,43 +599,7 @@
 }
 #endif
 
-<<<<<<< HEAD
-void Window::resizeEvent(QResizeEvent* event) {
-=======
-void Window::keyPressEvent(QKeyEvent* event) {
-	if (event->isAutoRepeat()) {
-		QWidget::keyPressEvent(event);
-		return;
-	}
-	GBAKey key = m_inputController.mapKeyboard(event->key());
-	if (key == GBA_KEY_NONE) {
-		QWidget::keyPressEvent(event);
-		return;
-	}
-	if (m_controller) {
-		m_controller->addKey(key);
-	}
-	event->accept();
-}
-
-void Window::keyReleaseEvent(QKeyEvent* event) {
-	if (event->isAutoRepeat()) {
-		QWidget::keyReleaseEvent(event);
-		return;
-	}
-	GBAKey key = m_inputController.mapKeyboard(event->key());
-	if (key == GBA_KEY_NONE) {
-		QWidget::keyPressEvent(event);
-		return;
-	}
-	if (m_controller) {
-		m_controller->clearKey(key);
-	}
-	event->accept();
-}
-
 void Window::resizeEvent(QResizeEvent*) {
->>>>>>> d68bf5bd
 	if (!isFullScreen()) {
 		m_config->setOption("height", m_screenWidget->height());
 		m_config->setOption("width", m_screenWidget->width());
@@ -1353,25 +1317,12 @@
 #endif
 
 	m_actions.addMenu(tr("&Emulation"), "emu");
-<<<<<<< HEAD
-	addGameAction(tr("&Reset"), "reset", [this]() {
-		m_controller->reset();
-	}, "emu", QKeySequence("Ctrl+R"));
-
-	addGameAction(tr("Sh&utdown"), "shutdown", [this]() {
-		m_controller->stop();
-	}, "emu");
-
-	Action* yank = addGameAction(tr("Yank game pak"), "yank", [this]() {
-		m_controller->yankPak();
-	}, "emu");
+
+	addGameAction(tr("&Reset"), "reset", &CoreController::reset, "emu", QKeySequence("Ctrl+R"));
+	addGameAction(tr("Sh&utdown"), "shutdown", &CoreController::stop, "emu");
+	Action* yank = addGameAction(tr("Yank game pak"), "yank", &CoreController::yankPak, "emu");
 	m_platformActions.insert(PLATFORM_GBA, yank);
 	m_platformActions.insert(PLATFORM_GB, yank);
-=======
-	addGameAction(tr("&Reset"), "reset", &CoreController::reset, "emu", QKeySequence("Ctrl+R"));
-	addGameAction(tr("Sh&utdown"), "shutdown", &CoreController::stop, "emu");
-	addGameAction(tr("Yank game pak"), "yank", &CoreController::yankPak, "emu");
->>>>>>> d68bf5bd
 
 	m_actions.addSeparator("emu");
 
