/* Copyright (c) 2013-2016 Jeffrey Pfau
 *
 * This Source Code Form is subject to the terms of the Mozilla Public
 * License, v. 2.0. If a copy of the MPL was not distributed with this
 * file, You can obtain one at http://mozilla.org/MPL/2.0/. */
#include "Window.h"

#include <QDesktopWidget>
#include <QKeyEvent>
#include <QKeySequence>
#include <QMenuBar>
#include <QMessageBox>
#include <QMimeData>
#include <QPainter>
#include <QStackedLayout>

#ifdef USE_SQLITE3
#include "ArchiveInspector.h"
#include "library/LibraryController.h"
#endif

#include "AboutScreen.h"
#include "CheatsView.h"
#include "ConfigController.h"
#include "DebuggerConsole.h"
#include "DebuggerConsoleController.h"
#include "Display.h"
#include "GameController.h"
#include "GBAApp.h"
#include "GDBController.h"
#include "GDBWindow.h"
#include "GIFView.h"
#include "InputModel.h"
#include "IOViewer.h"
#include "LoadSaveState.h"
#include "LogView.h"
#include "MultiplayerController.h"
#include "MemorySearch.h"
#include "MemoryView.h"
#include "OverrideView.h"
#include "ObjView.h"
#include "PaletteView.h"
#include "ROMInfo.h"
#include "SensorView.h"
#include "SettingsView.h"
#include "ShaderSelector.h"
#include "TileView.h"
#include "VideoView.h"

#include <mgba/core/version.h>
#ifdef M_CORE_GB
#include <mgba/internal/gb/gb.h>
#include <mgba/internal/gb/input.h>
#include <mgba/internal/gb/video.h>
#endif
#ifdef M_CORE_GBA
#include <mgba/internal/gba/gba.h>
#include <mgba/internal/gba/input.h>
#include <mgba/internal/gba/video.h>
#endif
#ifdef M_CORE_DS
#include <mgba/internal/ds/input.h>
#endif
#include <mgba/feature/commandline.h>
#include "feature/sqlite3/no-intro.h"
#include <mgba-util/vfs.h>

#ifdef M_CORE_GB
#define SUPPORT_GB (1 << PLATFORM_GB)
#else
#define SUPPORT_GB 0
#endif

#ifdef M_CORE_GBA
#define SUPPORT_GBA (1 << PLATFORM_GBA)
#else
#define SUPPORT_GBA 0
#endif

#ifdef M_CORE_DS
#define SUPPORT_DS (1 << PLATFORM_DS)
#else
#define SUPPORT_DS 0
#endif

using namespace QGBA;

Window::Window(ConfigController* config, int playerId, QWidget* parent)
	: QMainWindow(parent)
	, m_logView(new LogView(&m_log))
	, m_screenWidget(new WindowBackground())
	, m_config(config)
	, m_inputController(playerId, this)
{
	setFocusPolicy(Qt::StrongFocus);
	setAcceptDrops(true);
	setAttribute(Qt::WA_DeleteOnClose);
	m_controller = new GameController(this);
	m_controller->setInputController(&m_inputController);
	updateTitle();

	m_display = Display::create(this);
#if defined(BUILD_GL) || defined(BUILD_GLES)
	m_shaderView = new ShaderSelector(m_display, m_config);
#endif

	m_logo.setDevicePixelRatio(m_screenWidget->devicePixelRatio());
	m_logo = m_logo; // Free memory left over in old pixmap

	m_screenWidget->setMinimumSize(m_display->minimumSize());
	m_screenWidget->setSizePolicy(m_display->sizePolicy());
#if defined(M_CORE_GBA)
	float i = 2;
#elif defined(M_CORE_GB)
	float i = 3;
#endif
	QVariant multiplier = m_config->getOption("scaleMultiplier");
	if (!multiplier.isNull()) {
		m_savedScale = multiplier.toInt();
		i = m_savedScale;
	}
#ifdef USE_SQLITE3
	m_libraryView = new LibraryController(nullptr, ConfigController::configDir() + "/library.sqlite3", m_config);
	ConfigOption* showLibrary = m_config->addOption("showLibrary");
	showLibrary->connect([this](const QVariant& value) {
		if (value.toBool()) {
			if (m_controller->isLoaded()) {
				m_screenWidget->layout()->addWidget(m_libraryView);
			} else {
				attachWidget(m_libraryView);
			}
		} else {
			detachWidget(m_libraryView);
		}
	}, this);
	m_config->updateOption("showLibrary");
	ConfigOption* libraryStyle = m_config->addOption("libraryStyle");
	libraryStyle->connect([this](const QVariant& value) {
		m_libraryView->setViewStyle(static_cast<LibraryStyle>(value.toInt()));
	}, this);
	m_config->updateOption("libraryStyle");

	connect(m_libraryView, &LibraryController::startGame, [this]() {
		VFile* output = m_libraryView->selectedVFile();
		if (output) {
			QPair<QString, QString> path = m_libraryView->selectedPath();
			m_controller->loadGame(output, path.second, path.first);
		}
	});
#endif
#if defined(M_CORE_GBA)
	resizeFrame(QSize(VIDEO_HORIZONTAL_PIXELS * i, VIDEO_VERTICAL_PIXELS * i));
#elif defined(M_CORE_GB)
	resizeFrame(QSize(GB_VIDEO_HORIZONTAL_PIXELS * i, GB_VIDEO_VERTICAL_PIXELS * i));
#endif
	m_screenWidget->setPixmap(m_logo);
<<<<<<< HEAD
	m_screenWidget->setCenteredAspectRatio(m_logo.width(), m_logo.height());
=======
	m_screenWidget->setDimensions(m_logo.width(), m_logo.height());
>>>>>>> 0f5dab65
	m_screenWidget->setLockIntegerScaling(false);
	m_screenWidget->setLockAspectRatio(true);
	setCentralWidget(m_screenWidget);

	connect(m_controller, &GameController::gameStarted, this, &Window::gameStarted);
	connect(m_controller, &GameController::gameStarted, &m_inputController, &InputController::suspendScreensaver);
	connect(m_controller, &GameController::gameStopped, m_display, &Display::stopDrawing);
	connect(m_controller, &GameController::gameStopped, this, &Window::gameStopped);
	connect(m_controller, &GameController::gameStopped, &m_inputController, &InputController::resumeScreensaver);
	connect(m_controller, &GameController::stateLoaded, m_display, &Display::forceDraw);
	connect(m_controller, &GameController::rewound, m_display, &Display::forceDraw);
	connect(m_controller, &GameController::gamePaused, [this](mCoreThread* context) {
		unsigned width, height;
		context->core->desiredVideoDimensions(context->core, &width, &height);
		QImage currentImage(reinterpret_cast<const uchar*>(m_controller->drawContext()), width, height,
		                    width * BYTES_PER_PIXEL, QImage::Format_RGBX8888);
		QPixmap pixmap;
		pixmap.convertFromImage(currentImage);
		m_screenWidget->setPixmap(pixmap);
	});
	connect(m_controller, &GameController::gamePaused, m_display, &Display::pauseDrawing);
#ifndef Q_OS_MAC
	connect(m_controller, &GameController::gamePaused, menuBar(), &QWidget::show);
	connect(m_controller, &GameController::gameUnpaused, [this]() {
		if(isFullScreen()) {
			menuBar()->hide();
		}
	});
#endif
	connect(m_controller, &GameController::gamePaused, &m_inputController, &InputController::resumeScreensaver);
	connect(m_controller, &GameController::gameUnpaused, m_display, &Display::unpauseDrawing);
	connect(m_controller, &GameController::gameUnpaused, &m_inputController, &InputController::suspendScreensaver);
	connect(m_controller, &GameController::postLog, &m_log, &LogController::postLog);
	connect(m_controller, &GameController::frameAvailable, this, &Window::recordFrame);
	connect(m_controller, &GameController::frameAvailable, m_display, &Display::framePosted);
	connect(m_controller, &GameController::gameCrashed, this, &Window::gameCrashed);
	connect(m_controller, &GameController::gameFailed, this, &Window::gameFailed);
	connect(m_controller, &GameController::unimplementedBiosCall, this, &Window::unimplementedBiosCall);
	connect(m_controller, &GameController::statusPosted, m_display, &Display::showMessage);
	connect(&m_log, &LogController::levelsSet, m_controller, &GameController::setLogLevel);
	connect(&m_log, &LogController::levelsEnabled, m_controller, &GameController::enableLogLevel);
	connect(&m_log, &LogController::levelsDisabled, m_controller, &GameController::disableLogLevel);
	connect(this, &Window::startDrawing, m_display, &Display::startDrawing, Qt::QueuedConnection);
	connect(this, &Window::shutdown, m_display, &Display::stopDrawing);
	connect(this, &Window::shutdown, m_controller, &GameController::closeGame);
	connect(this, &Window::shutdown, m_logView, &QWidget::hide);
	connect(this, &Window::audioBufferSamplesChanged, m_controller, &GameController::setAudioBufferSamples);
	connect(this, &Window::sampleRateChanged, m_controller, &GameController::setAudioSampleRate);
	connect(this, &Window::fpsTargetChanged, m_controller, &GameController::setFPSTarget);
	connect(&m_inputController, &InputController::keyPressed, m_controller, &GameController::keyPressed);
	connect(&m_inputController, &InputController::keyReleased, m_controller, &GameController::keyReleased);
	connect(&m_inputController, &InputController::keyAutofire, m_controller, &GameController::setAutofire);
	connect(&m_fpsTimer, &QTimer::timeout, this, &Window::showFPS);
	connect(&m_focusCheck, &QTimer::timeout, this, &Window::focusCheck);
	connect(m_display, &Display::hideCursor, [this]() {
		if (static_cast<QStackedLayout*>(m_screenWidget->layout())->currentWidget() == m_display) {
			m_screenWidget->setCursor(Qt::BlankCursor);
		}
	});
	connect(m_display, &Display::showCursor, [this]() {
		m_screenWidget->unsetCursor();
	});

	m_log.setLevels(mLOG_WARN | mLOG_ERROR | mLOG_FATAL);
	m_fpsTimer.setInterval(FPS_TIMER_INTERVAL);
	m_focusCheck.setInterval(200);

	setupMenu(menuBar());

#ifdef M_CORE_GBA
	m_inputController.addPlatform(PLATFORM_GBA, &GBAInputInfo);
#endif
#ifdef M_CORE_GB
	m_inputController.addPlatform(PLATFORM_GB, &GBInputInfo);
#endif
#ifdef M_CORE_DS
	m_inputController.addPlatform(PLATFORM_DS, &DSInputInfo);
#endif
}

Window::~Window() {
	delete m_logView;

#ifdef USE_FFMPEG
	delete m_videoView;
#endif

#ifdef USE_MAGICK
	delete m_gifView;
#endif

#ifdef USE_SQLITE3
	delete m_libraryView;
#endif
}

void Window::argumentsPassed(mArguments* args) {
	loadConfig();

	if (args->patch) {
		m_controller->loadPatch(args->patch);
	}

	if (args->fname) {
		m_controller->loadGame(args->fname);
	}

#ifdef USE_GDB_STUB
	if (args->debuggerType == DEBUGGER_GDB) {
		if (!m_gdbController) {
			m_gdbController = new GDBController(m_controller, this);
			m_gdbController->listen();
		}
	}
#endif
}

void Window::resizeFrame(const QSize& size) {
	QSize newSize(size);
	m_screenWidget->setSizeHint(newSize);
	newSize -= m_screenWidget->size();
	newSize += this->size();
	resize(newSize);
}

void Window::setConfig(ConfigController* config) {
	m_config = config;
}

void Window::loadConfig() {
	const mCoreOptions* opts = m_config->options();
	reloadConfig();

	// TODO: Move these to ConfigController
	if (opts->fpsTarget) {
		emit fpsTargetChanged(opts->fpsTarget);
	}

	if (opts->audioBuffers) {
		emit audioBufferSamplesChanged(opts->audioBuffers);
	}

	if (opts->sampleRate) {
		emit sampleRateChanged(opts->sampleRate);
	}

	if (opts->width && opts->height) {
		resizeFrame(QSize(opts->width, opts->height));
	}

	if (opts->fullscreen) {
		enterFullScreen();
	}

#if defined(BUILD_GL) || defined(BUILD_GLES)
	if (opts->shader) {
		struct VDir* shader = VDirOpen(opts->shader);
		if (shader) {
			m_display->setShaders(shader);
			m_shaderView->refreshShaders();
			shader->close(shader);
		}
	}
#endif

	m_mruFiles = m_config->getMRU();
	updateMRU();

	m_inputController.setConfiguration(m_config);
	m_controller->setUseBIOS(opts->useBios);
}

void Window::reloadConfig() {
	const mCoreOptions* opts = m_config->options();

	m_log.setLevels(opts->logLevel);

	m_controller->setConfig(m_config->config());
	m_display->lockAspectRatio(opts->lockAspectRatio);
	m_display->filter(opts->resampleVideo);

	m_inputController.setScreensaverSuspendable(opts->suspendScreensaver);
}

void Window::saveConfig() {
	m_inputController.saveConfiguration();
	m_config->write();
}

QString Window::getFilters() const {
	QStringList filters;
	QStringList formats;

#ifdef M_CORE_GBA
	QStringList gbaFormats{
		"*.gba",
#if defined(USE_LIBZIP) || defined(USE_ZLIB)
		"*.zip",
#endif
#ifdef USE_LZMA
		"*.7z",
#endif
		"*.agb",
		"*.mb",
		"*.rom",
		"*.bin"};
	formats.append(gbaFormats);
	filters.append(tr("Game Boy Advance ROMs (%1)").arg(gbaFormats.join(QChar(' '))));
#endif

#ifdef M_CORE_DS
	QStringList dsFormats{
		"*.nds",
		"*.srl",
#if defined(USE_LIBZIP) || defined(USE_ZLIB)
		"*.zip",
#endif
#ifdef USE_LZMA
		"*.7z",
#endif
		"*.rom",
		"*.bin"};
	formats.append(dsFormats);
	filters.append(tr("DS ROMs (%1)").arg(dsFormats.join(QChar(' '))));
#endif

#ifdef M_CORE_GB
	QStringList gbFormats{
		"*.gb",
		"*.gbc",
#if defined(USE_LIBZIP) || defined(USE_ZLIB)
		"*.zip",
#endif
#ifdef USE_LZMA
		"*.7z",
#endif
		"*.rom",
		"*.bin"};
	formats.append(gbFormats);
	filters.append(tr("Game Boy ROMs (%1)").arg(gbFormats.join(QChar(' '))));
#endif

	formats.removeDuplicates();
	filters.prepend(tr("All ROMs (%1)").arg(formats.join(QChar(' '))));
	filters.append(tr("%1 Video Logs (*.mvl)").arg(projectName));
	return filters.join(";;");
}

QString Window::getFiltersArchive() const {
	QStringList filters;

	QStringList formats{
#if defined(USE_LIBZIP) || defined(USE_ZLIB)
		"*.zip",
#endif
#ifdef USE_LZMA
		"*.7z",
#endif
	};
	filters.append(tr("Archives (%1)").arg(formats.join(QChar(' '))));
	return filters.join(";;");
}

void Window::selectROM() {
	QString filename = GBAApp::app()->getOpenFileName(this, tr("Select ROM"), getFilters());
	if (!filename.isEmpty()) {
		m_controller->loadGame(filename);
	}
}

#ifdef USE_SQLITE3
void Window::selectROMInArchive() {
	QString filename = GBAApp::app()->getOpenFileName(this, tr("Select ROM"), getFiltersArchive());
	if (filename.isEmpty()) {
		return;
	}
	ArchiveInspector* archiveInspector = new ArchiveInspector(filename);
	connect(archiveInspector, &QDialog::accepted, [this,  archiveInspector]() {
		VFile* output = archiveInspector->selectedVFile();
		QPair<QString, QString> path = archiveInspector->selectedPath();
		if (output) {
			m_controller->loadGame(output, path.second, path.first);
		}
		archiveInspector->close();
	});
	archiveInspector->setAttribute(Qt::WA_DeleteOnClose);
	archiveInspector->show();
}

void Window::addDirToLibrary() {
	QString filename = GBAApp::app()->getOpenDirectoryName(this, tr("Select folder"));
	if (filename.isEmpty()) {
		return;
	}
	m_libraryView->addDirectory(filename);
}
#endif

void Window::replaceROM() {
	QString filename = GBAApp::app()->getOpenFileName(this, tr("Select ROM"), getFilters());
	if (!filename.isEmpty()) {
		m_controller->replaceGame(filename);
	}
}

void Window::selectSave(bool temporary) {
	QStringList formats{"*.sav"};
	QString filter = tr("Game Boy Advance save files (%1)").arg(formats.join(QChar(' ')));
	QString filename = GBAApp::app()->getOpenFileName(this, tr("Select save"), filter);
	if (!filename.isEmpty()) {
		m_controller->loadSave(filename, temporary);
	}
}

void Window::multiplayerChanged() {
	int attached = 1;
	MultiplayerController* multiplayer = m_controller->multiplayerController();
	if (multiplayer) {
		attached = multiplayer->attached();
	}
	if (m_controller->isLoaded()) {
		for (QAction* action : m_nonMpActions) {
			action->setDisabled(attached > 1);
		}
	}
}

void Window::selectPatch() {
	QString filename = GBAApp::app()->getOpenFileName(this, tr("Select patch"), tr("Patches (*.ips *.ups *.bps)"));
	if (!filename.isEmpty()) {
		m_controller->loadPatch(filename);
	}
}

void Window::openView(QWidget* widget) {
	connect(this, &Window::shutdown, widget, &QWidget::close);
	connect(m_controller, &GameController::gameStopped, widget, &QWidget::close);
	widget->setAttribute(Qt::WA_DeleteOnClose);
	widget->show();
}

void Window::importSharkport() {
	QString filename = GBAApp::app()->getOpenFileName(this, tr("Select save"), tr("GameShark saves (*.sps *.xps)"));
	if (!filename.isEmpty()) {
		m_controller->importSharkport(filename);
	}
}

void Window::exportSharkport() {
	QString filename = GBAApp::app()->getSaveFileName(this, tr("Select save"), tr("GameShark saves (*.sps *.xps)"));
	if (!filename.isEmpty()) {
		m_controller->exportSharkport(filename);
	}
}

void Window::openSettingsWindow() {
	SettingsView* settingsWindow = new SettingsView(m_config, &m_inputController);
#if defined(BUILD_GL) || defined(BUILD_GLES)
	if (m_display->supportsShaders()) {
		settingsWindow->setShaderSelector(m_shaderView);
	}
#endif
	connect(settingsWindow, &SettingsView::biosLoaded, m_controller, &GameController::loadBIOS);
	connect(settingsWindow, &SettingsView::audioDriverChanged, m_controller, &GameController::reloadAudioDriver);
	connect(settingsWindow, &SettingsView::displayDriverChanged, this, &Window::mustRestart);
	connect(settingsWindow, &SettingsView::languageChanged, this, &Window::mustRestart);
	connect(settingsWindow, &SettingsView::pathsChanged, this, &Window::reloadConfig);
	connect(settingsWindow, &SettingsView::libraryCleared, m_libraryView, &LibraryController::clear);
	openView(settingsWindow);
}

void Window::openAboutScreen() {
	AboutScreen* about = new AboutScreen();
	openView(about);
}

void Window::startVideoLog() {
	QString filename = GBAApp::app()->getSaveFileName(this, tr("Select video log"), tr("Video logs (*.mvl)"));
	if (!filename.isEmpty()) {
		m_controller->startVideoLog(filename);
	}
}

template <typename T, typename A>
std::function<void()> Window::openTView(A arg) {
	return [=]() {
		T* view = new T(m_controller, arg);
		openView(view);
	};
}

template <typename T>
std::function<void()> Window::openTView() {
	return [=]() {
		T* view = new T(m_controller);
		openView(view);
	};
}

#ifdef USE_FFMPEG
void Window::openVideoWindow() {
	if (!m_videoView) {
		m_videoView = new VideoView();
		connect(m_videoView, &VideoView::recordingStarted, m_controller, &GameController::setAVStream, Qt::DirectConnection);
		connect(m_videoView, &VideoView::recordingStopped, m_controller, &GameController::clearAVStream, Qt::DirectConnection);
		connect(m_controller, &GameController::gameStopped, m_videoView, &VideoView::stopRecording);
		connect(m_controller, &GameController::gameStopped, m_videoView, &QWidget::close);
		connect(m_controller, &GameController::gameStarted, [this]() {
			m_videoView->setNativeResolution(m_controller->screenDimensions());
			m_videoView->setNativeFrameRate(m_controller->frameRate());
		});
		if (m_controller->isLoaded()) {
			m_videoView->setNativeResolution(m_controller->screenDimensions());
			m_videoView->setNativeFrameRate(m_controller->frameRate());
		}
		connect(this, &Window::shutdown, m_videoView, &QWidget::close);
	}
	m_videoView->show();
}
#endif

#ifdef USE_MAGICK
void Window::openGIFWindow() {
	if (!m_gifView) {
		m_gifView = new GIFView();
		connect(m_gifView, &GIFView::recordingStarted, m_controller, &GameController::setAVStream);
		connect(m_gifView, &GIFView::recordingStopped, m_controller, &GameController::clearAVStream, Qt::DirectConnection);
		connect(m_controller, &GameController::gameStopped, m_gifView, &GIFView::stopRecording);
		connect(m_controller, &GameController::gameStopped, m_gifView, &QWidget::close);
		connect(this, &Window::shutdown, m_gifView, &QWidget::close);
	}
	m_gifView->show();
}
#endif

#ifdef USE_GDB_STUB
void Window::gdbOpen() {
	if (!m_gdbController) {
		m_gdbController = new GDBController(m_controller, this);
	}
	GDBWindow* window = new GDBWindow(m_gdbController);
	openView(window);
}
#endif

#ifdef USE_DEBUGGERS
void Window::consoleOpen() {
	if (!m_console) {
		m_console = new DebuggerConsoleController(m_controller, this);
	}
	DebuggerConsole* window = new DebuggerConsole(m_console);
	openView(window);
}
#endif

void Window::resizeEvent(QResizeEvent* event) {
	if (!isFullScreen()) {
		m_config->setOption("height", m_screenWidget->height());
		m_config->setOption("width", m_screenWidget->width());
	}

	int factor = 0;
	QSize size(VIDEO_HORIZONTAL_PIXELS, VIDEO_VERTICAL_PIXELS);
	if (m_controller->isLoaded()) {
		size = m_controller->screenDimensions();
	}
	if (m_screenWidget->width() % size.width() == 0 && m_screenWidget->height() % size.height() == 0 &&
	    m_screenWidget->width() / size.width() == m_screenWidget->height() / size.height()) {
		factor = m_screenWidget->width() / size.width();
	} else {
		m_savedScale = 0;
	}
	for (QMap<int, QAction*>::iterator iter = m_frameSizes.begin(); iter != m_frameSizes.end(); ++iter) {
		bool enableSignals = iter.value()->blockSignals(true);
		iter.value()->setChecked(iter.key() == factor);
		iter.value()->blockSignals(enableSignals);
	}

	m_config->setOption("fullscreen", isFullScreen());
}

void Window::showEvent(QShowEvent* event) {
	if (m_wasOpened) {
		return;
	}
	m_wasOpened = true;
	resizeFrame(m_screenWidget->sizeHint());
	QVariant windowPos = m_config->getQtOption("windowPos");
	if (!windowPos.isNull()) {
		move(windowPos.toPoint());
	} else {
		QRect rect = frameGeometry();
		rect.moveCenter(QApplication::desktop()->availableGeometry().center());
		move(rect.topLeft());
	}
	if (m_fullscreenOnStart) {
		enterFullScreen();
		m_fullscreenOnStart = false;
	}
}

void Window::closeEvent(QCloseEvent* event) {
	emit shutdown();
	m_config->setQtOption("windowPos", pos());

	if (m_savedScale > 0) {
		m_config->setOption("height", VIDEO_VERTICAL_PIXELS * m_savedScale);
		m_config->setOption("width", VIDEO_HORIZONTAL_PIXELS * m_savedScale);
	}
	saveConfig();
	QMainWindow::closeEvent(event);
}

void Window::focusInEvent(QFocusEvent*) {
	m_display->forceDraw();
}

void Window::focusOutEvent(QFocusEvent*) {
	m_controller->setTurbo(false, false);
	m_controller->stopRewinding();
	m_controller->clearKeys();
}

void Window::dragEnterEvent(QDragEnterEvent* event) {
	if (event->mimeData()->hasFormat("text/uri-list")) {
		event->acceptProposedAction();
	}
}

void Window::dropEvent(QDropEvent* event) {
	QString uris = event->mimeData()->data("text/uri-list");
	uris = uris.trimmed();
	if (uris.contains("\n")) {
		// Only one file please
		return;
	}
	QUrl url(uris);
	if (!url.isLocalFile()) {
		// No remote loading
		return;
	}
	event->accept();
	m_controller->loadGame(url.toLocalFile());
}

void Window::mouseMoveEvent(QMouseEvent* event) {
	if (!m_controller->isLoaded()) {
		return;
	}
	QPoint pos = event->pos();
	pos = m_screenWidget->mapFrom(this, pos);
	QSize dimensions = m_controller->screenDimensions();
	QSize viewportDimensions = m_display->viewportSize();
	QSize screenDimensions = m_screenWidget->size();
	int x = dimensions.width() * (pos.x() - (screenDimensions.width() - viewportDimensions.width()) / 2) / viewportDimensions.width();
	int y = dimensions.height() * (pos.y() - (screenDimensions.height() - viewportDimensions.height()) / 2) / viewportDimensions.height();
	m_controller->cursorLocation(x, y);
	event->accept();
}

void Window::mousePressEvent(QMouseEvent* event) {
	if (event->button() != Qt::LeftButton) {
		return;
	}
	if (!m_controller->isLoaded()) {
		return;
	}
	mouseMoveEvent(event);
	m_controller->cursorDown(true);
}

void Window::mouseReleaseEvent(QMouseEvent* event) {
	if (event->button() != Qt::LeftButton) {
		return;
	}
	if (!m_controller->isLoaded()) {
		return;
	}
	mouseMoveEvent(event);
	m_controller->cursorDown(false);
}

void Window::enterFullScreen() {
	if (!isVisible()) {
		m_fullscreenOnStart = true;
		return;
	}
	if (isFullScreen()) {
		return;
	}
	showFullScreen();
#ifndef Q_OS_MAC
	if (m_controller->isLoaded() && !m_controller->isPaused()) {
		menuBar()->hide();
	}
#endif
}

void Window::exitFullScreen() {
	if (!isFullScreen()) {
		return;
	}
	m_screenWidget->unsetCursor();
	menuBar()->show();
	showNormal();
}

void Window::toggleFullScreen() {
	if (isFullScreen()) {
		exitFullScreen();
	} else {
		enterFullScreen();
	}
}

void Window::gameStarted(mCoreThread* context, const QString& fname) {
	if (!mCoreThreadIsActive(context)) {
		return;
	}
	int platform = 1 << context->core->platform(context->core);
#ifdef M_CORE_DS
	if ((platform & SUPPORT_DS) && (!m_config->getOption("useBios").toInt() || m_config->getOption("ds.bios7").isNull() || m_config->getOption("ds.bios9").isNull() || m_config->getOption("ds.firmware").isNull())) {
		QMessageBox* fail = new QMessageBox(QMessageBox::Warning, tr("BIOS required"),
		                                    tr("DS support requires dumps of the BIOS and firmware."),
		                                    QMessageBox::Ok, this, Qt::Sheet);
		fail->setAttribute(Qt::WA_DeleteOnClose);
		fail->show();
		m_controller->closeGame();
		return;
	}
#endif
	emit startDrawing(context);
	for (QAction* action : m_gameActions) {
		action->setDisabled(false);
	}
	for (QPair<QAction*, int> action : m_platformActions) {
		action.first->setEnabled(action.second & platform);
	}
	multiplayerChanged();
	if (!fname.isEmpty()) {
		setWindowFilePath(fname);
		appendMRU(fname);
	}
	updateTitle();
	unsigned width, height;
	context->core->desiredVideoDimensions(context->core, &width, &height);
	m_display->setMinimumSize(width, height);
	m_screenWidget->setMinimumSize(m_display->minimumSize());
	m_screenWidget->setDimensions(width, height);
	m_config->updateOption("lockIntegerScaling");
	m_config->updateOption("lockAspectRatio");
	if (m_savedScale > 0) {
		resizeFrame(QSize(width, height) * m_savedScale);
	}
	attachWidget(m_display);
	setMouseTracking(true);

#ifndef Q_OS_MAC
	if (isFullScreen()) {
		menuBar()->hide();
	}
#endif

	m_hitUnimplementedBiosCall = false;
	m_fpsTimer.start();
	m_focusCheck.start();

	m_controller->threadInterrupt();
	if (m_controller->isLoaded()) {
		m_inputController.setPlatform(m_controller->platform());

		mCore* core = m_controller->thread()->core;
		const mCoreChannelInfo* videoLayers;
		const mCoreChannelInfo* audioChannels;
		size_t nVideo = core->listVideoLayers(core, &videoLayers);
		size_t nAudio = core->listAudioChannels(core, &audioChannels);

		if (nVideo) {
			for (size_t i = 0; i < nVideo; ++i) {
				QAction* action = new QAction(videoLayers[i].visibleName, m_videoLayers);
				action->setCheckable(true);
				action->setChecked(true);
				connect(action, &QAction::triggered, [this, videoLayers, i](bool enable) {
					m_controller->setVideoLayerEnabled(videoLayers[i].id, enable);
				});
				m_videoLayers->addAction(action);
			}
		}
		if (nAudio) {
			for (size_t i = 0; i < nAudio; ++i) {
				QAction* action = new QAction(audioChannels[i].visibleName, m_audioChannels);
				action->setCheckable(true);
				action->setChecked(true);
				connect(action, &QAction::triggered, [this, audioChannels, i](bool enable) {
					m_controller->setAudioChannelEnabled(audioChannels[i].id, enable);
				});
				m_audioChannels->addAction(action);
			}
		}
	}
	m_controller->threadContinue();
}

void Window::gameStopped() {
	for (QPair<QAction*, int> action : m_platformActions) {
		action.first->setDisabled(false);
	}
	for (QAction* action : m_gameActions) {
		action->setDisabled(true);
	}
	setWindowFilePath(QString());
	updateTitle();
	detachWidget(m_display);
<<<<<<< HEAD
	m_screenWidget->setCenteredAspectRatio(m_logo.width(), m_logo.height());
=======
	m_screenWidget->setDimensions(m_logo.width(), m_logo.height());
>>>>>>> 0f5dab65
	m_screenWidget->setLockIntegerScaling(false);
	m_screenWidget->setLockAspectRatio(true);
	m_screenWidget->setPixmap(m_logo);
	m_screenWidget->unsetCursor();
#ifdef M_CORE_GB
	m_display->setMinimumSize(GB_VIDEO_HORIZONTAL_PIXELS, GB_VIDEO_VERTICAL_PIXELS);
#elif defined(M_CORE_GBA)
	m_display->setMinimumSize(VIDEO_HORIZONTAL_PIXELS, VIDEO_VERTICAL_PIXELS);
#endif
	m_screenWidget->setMinimumSize(m_display->minimumSize());

	setMouseTracking(false);
	m_videoLayers->clear();
	m_audioChannels->clear();

	m_fpsTimer.stop();
	m_focusCheck.stop();
}

void Window::gameCrashed(const QString& errorMessage) {
	QMessageBox* crash = new QMessageBox(QMessageBox::Critical, tr("Crash"),
	                                     tr("The game has crashed with the following error:\n\n%1").arg(errorMessage),
	                                     QMessageBox::Ok, this, Qt::Sheet);
	crash->setAttribute(Qt::WA_DeleteOnClose);
	crash->show();
	connect(m_controller, &GameController::gameStarted, crash, &QWidget::close);
}

void Window::gameFailed() {
	QMessageBox* fail = new QMessageBox(QMessageBox::Warning, tr("Couldn't Load"),
	                                    tr("Could not load game. Are you sure it's in the correct format?"),
	                                    QMessageBox::Ok, this, Qt::Sheet);
	fail->setAttribute(Qt::WA_DeleteOnClose);
	fail->show();
	connect(m_controller, &GameController::gameStarted, fail, &QWidget::close);
}

void Window::unimplementedBiosCall(int call) {
	if (m_hitUnimplementedBiosCall) {
		return;
	}
	m_hitUnimplementedBiosCall = true;

	QMessageBox* fail = new QMessageBox(
	    QMessageBox::Warning, tr("Unimplemented BIOS call"),
	    tr("This game uses a BIOS call that is not implemented. Please use the official BIOS for best experience."),
	    QMessageBox::Ok, this, Qt::Sheet);
	fail->setAttribute(Qt::WA_DeleteOnClose);
	fail->show();
}

void Window::tryMakePortable() {
	QMessageBox* confirm = new QMessageBox(QMessageBox::Question, tr("Really make portable?"),
	                                       tr("This will make the emulator load its configuration from the same directory as the executable. Do you want to continue?"),
	                                       QMessageBox::Yes | QMessageBox::Cancel, this, Qt::Sheet);
	confirm->setAttribute(Qt::WA_DeleteOnClose);
	connect(confirm->button(QMessageBox::Yes), &QAbstractButton::clicked, m_config, &ConfigController::makePortable);
	confirm->show();
}

void Window::mustRestart() {
	QMessageBox* dialog = new QMessageBox(QMessageBox::Warning, tr("Restart needed"),
	                                      tr("Some changes will not take effect until the emulator is restarted."),
	                                      QMessageBox::Ok, this, Qt::Sheet);
	dialog->setAttribute(Qt::WA_DeleteOnClose);
	dialog->show();
}

void Window::recordFrame() {
	m_frameList.append(QDateTime::currentDateTime());
	while (m_frameList.count() > FRAME_LIST_SIZE) {
		m_frameList.removeFirst();
	}
}

void Window::showFPS() {
	if (m_frameList.isEmpty()) {
		updateTitle();
		return;
	}
	qint64 interval = m_frameList.first().msecsTo(m_frameList.last());
	float fps = (m_frameList.count() - 1) * 10000.f / interval;
	fps = round(fps) / 10.f;
	updateTitle(fps);
}

void Window::updateTitle(float fps) {
	QString title;

	m_controller->threadInterrupt();
	if (m_controller->isLoaded()) {
		const NoIntroDB* db = GBAApp::app()->gameDB();
		NoIntroGame game{};
		uint32_t crc32 = 0;
		m_controller->thread()->core->checksum(m_controller->thread()->core, &crc32, CHECKSUM_CRC32);

		char gameTitle[17] = { '\0' };
		mCore* core = m_controller->thread()->core;
		core->getGameTitle(core, gameTitle);
		title = gameTitle;

#ifdef USE_SQLITE3
		if (db && crc32 && NoIntroDBLookupGameByCRC(db, crc32, &game)) {
			title = QLatin1String(game.name);
		}
#endif
	}
	MultiplayerController* multiplayer = m_controller->multiplayerController();
	if (multiplayer && multiplayer->attached() > 1) {
		title += tr(" -  Player %1 of %2").arg(multiplayer->playerId(m_controller) + 1).arg(multiplayer->attached());
		for (QAction* action : m_nonMpActions) {
			action->setDisabled(true);
		}
	} else if (m_controller->isLoaded()) {
		for (QAction* action : m_nonMpActions) {
			action->setDisabled(false);
		}
	}
	m_controller->threadContinue();
	if (title.isNull()) {
		setWindowTitle(tr("%1 - %2").arg(projectName).arg(projectVersion));
	} else if (fps < 0) {
		setWindowTitle(tr("%1 - %2 - %3").arg(projectName).arg(title).arg(projectVersion));
	} else {
		setWindowTitle(tr("%1 - %2 (%3 fps) - %4").arg(projectName).arg(title).arg(fps).arg(projectVersion));
	}
}

void Window::openStateWindow(LoadSave ls) {
	if (m_stateWindow) {
		return;
	}
	MultiplayerController* multiplayer = m_controller->multiplayerController();
	if (multiplayer && multiplayer->attached() > 1) {
		return;
	}
	bool wasPaused = m_controller->isPaused();
	m_stateWindow = new LoadSaveState(m_controller);
	connect(this, &Window::shutdown, m_stateWindow, &QWidget::close);
	connect(m_controller, &GameController::gameStopped, m_stateWindow, &QWidget::close);
	connect(m_stateWindow, &LoadSaveState::closed, [this]() {
		detachWidget(m_stateWindow);
		m_stateWindow = nullptr;
		QMetaObject::invokeMethod(this, "setFocus", Qt::QueuedConnection);
	});
	if (!wasPaused) {
		m_controller->setPaused(true);
		connect(m_stateWindow, &LoadSaveState::closed, [this]() { m_controller->setPaused(false); });
	}
	m_stateWindow->setAttribute(Qt::WA_DeleteOnClose);
	m_stateWindow->setMode(ls);
	attachWidget(m_stateWindow);
}

void Window::setupMenu(QMenuBar* menubar) {
	menubar->clear();
	installEventFilter(&m_inputController);

	QMenu* fileMenu = menubar->addMenu(tr("&File"));
	addControlledAction(fileMenu, fileMenu->addAction(tr("Load &ROM..."), this, SLOT(selectROM()), QKeySequence::Open),
	                    "loadROM");
#ifdef USE_SQLITE3
	addControlledAction(fileMenu, fileMenu->addAction(tr("Load ROM in archive..."), this, SLOT(selectROMInArchive())),
	                    "loadROMInArchive");
	addControlledAction(fileMenu, fileMenu->addAction(tr("Add folder to library..."), this, SLOT(addDirToLibrary())),
	                    "addDirToLibrary");
#endif

	QAction* loadTemporarySave = new QAction(tr("Load temporary save..."), fileMenu);
	connect(loadTemporarySave, &QAction::triggered, [this]() { this->selectSave(true); });
	m_gameActions.append(loadTemporarySave);
	addControlledAction(fileMenu, loadTemporarySave, "loadTemporarySave");

	addControlledAction(fileMenu, fileMenu->addAction(tr("Load &patch..."), this, SLOT(selectPatch())), "loadPatch");

	QAction* bootBIOS = new QAction(tr("Boot BIOS"), fileMenu);
	connect(bootBIOS, &QAction::triggered, [this]() {
		m_controller->loadBIOS(PLATFORM_GBA, m_config->getOption("gba.bios"));
		m_controller->bootBIOS();
	});
	addControlledAction(fileMenu, bootBIOS, "bootBIOS");

	addControlledAction(fileMenu, fileMenu->addAction(tr("Replace ROM..."), this, SLOT(replaceROM())), "replaceROM");

	QAction* romInfo = new QAction(tr("ROM &info..."), fileMenu);
	connect(romInfo, &QAction::triggered, openTView<ROMInfo>());
	m_gameActions.append(romInfo);
	addControlledAction(fileMenu, romInfo, "romInfo");

	m_mruMenu = fileMenu->addMenu(tr("Recent"));

	fileMenu->addSeparator();

	addControlledAction(fileMenu, fileMenu->addAction(tr("Make portable"), this, SLOT(tryMakePortable())), "makePortable");

	fileMenu->addSeparator();

	QAction* loadState = new QAction(tr("&Load state"), fileMenu);
	loadState->setShortcut(tr("F10"));
	connect(loadState, &QAction::triggered, [this]() { this->openStateWindow(LoadSave::LOAD); });
	m_gameActions.append(loadState);
	m_nonMpActions.append(loadState);
	m_platformActions.append(qMakePair(loadState, SUPPORT_GB | SUPPORT_GBA));
	addControlledAction(fileMenu, loadState, "loadState");

	QAction* saveState = new QAction(tr("&Save state"), fileMenu);
	saveState->setShortcut(tr("Shift+F10"));
	connect(saveState, &QAction::triggered, [this]() { this->openStateWindow(LoadSave::SAVE); });
	m_gameActions.append(saveState);
	m_nonMpActions.append(saveState);
	m_platformActions.append(qMakePair(saveState, SUPPORT_GB | SUPPORT_GBA));
	addControlledAction(fileMenu, saveState, "saveState");

	QMenu* quickLoadMenu = fileMenu->addMenu(tr("Quick load"));
	QMenu* quickSaveMenu = fileMenu->addMenu(tr("Quick save"));

	QAction* quickLoad = new QAction(tr("Load recent"), quickLoadMenu);
	connect(quickLoad, &QAction::triggered, m_controller, &GameController::loadState);
	m_gameActions.append(quickLoad);
	m_nonMpActions.append(quickLoad);
	m_platformActions.append(qMakePair(quickLoad, SUPPORT_GB | SUPPORT_GBA));
	addControlledAction(quickLoadMenu, quickLoad, "quickLoad");

	QAction* quickSave = new QAction(tr("Save recent"), quickSaveMenu);
	connect(quickSave, &QAction::triggered, m_controller, &GameController::saveState);
	m_gameActions.append(quickSave);
	m_nonMpActions.append(quickSave);
	addControlledAction(quickSaveMenu, quickSave, "quickSave");
	m_platformActions.append(qMakePair(quickSave, SUPPORT_GB | SUPPORT_GBA));

	quickLoadMenu->addSeparator();
	quickSaveMenu->addSeparator();

	QAction* undoLoadState = new QAction(tr("Undo load state"), quickLoadMenu);
	undoLoadState->setShortcut(tr("F11"));
	connect(undoLoadState, &QAction::triggered, m_controller, &GameController::loadBackupState);
	m_gameActions.append(undoLoadState);
	m_nonMpActions.append(undoLoadState);
	m_platformActions.append(qMakePair(undoLoadState, SUPPORT_GB | SUPPORT_GBA));
	addControlledAction(quickLoadMenu, undoLoadState, "undoLoadState");

	QAction* undoSaveState = new QAction(tr("Undo save state"), quickSaveMenu);
	undoSaveState->setShortcut(tr("Shift+F11"));
	connect(undoSaveState, &QAction::triggered, m_controller, &GameController::saveBackupState);
	m_gameActions.append(undoSaveState);
	m_nonMpActions.append(undoSaveState);
	m_platformActions.append(qMakePair(undoSaveState, SUPPORT_GB | SUPPORT_GBA));
	addControlledAction(quickSaveMenu, undoSaveState, "undoSaveState");

	quickLoadMenu->addSeparator();
	quickSaveMenu->addSeparator();

	int i;
	for (i = 1; i < 10; ++i) {
		quickLoad = new QAction(tr("State &%1").arg(i), quickLoadMenu);
		quickLoad->setShortcut(tr("F%1").arg(i));
		connect(quickLoad, &QAction::triggered, [this, i]() { m_controller->loadState(i); });
		m_gameActions.append(quickLoad);
		m_nonMpActions.append(quickLoad);
		m_platformActions.append(qMakePair(quickLoad, SUPPORT_GB | SUPPORT_GBA));
		addControlledAction(quickLoadMenu, quickLoad, QString("quickLoad.%1").arg(i));

		quickSave = new QAction(tr("State &%1").arg(i), quickSaveMenu);
		quickSave->setShortcut(tr("Shift+F%1").arg(i));
		connect(quickSave, &QAction::triggered, [this, i]() { m_controller->saveState(i); });
		m_gameActions.append(quickSave);
		m_nonMpActions.append(quickSave);
		m_platformActions.append(qMakePair(quickSave, SUPPORT_GB | SUPPORT_GBA));
		addControlledAction(quickSaveMenu, quickSave, QString("quickSave.%1").arg(i));
	}

#ifdef M_CORE_GBA
	fileMenu->addSeparator();
	QAction* importShark = new QAction(tr("Import GameShark Save"), fileMenu);
	connect(importShark, &QAction::triggered, this, &Window::importSharkport);
	m_gameActions.append(importShark);
	m_platformActions.append(qMakePair(importShark, SUPPORT_GBA));
	addControlledAction(fileMenu, importShark, "importShark");

	QAction* exportShark = new QAction(tr("Export GameShark Save"), fileMenu);
	connect(exportShark, &QAction::triggered, this, &Window::exportSharkport);
	m_gameActions.append(exportShark);
	m_platformActions.append(qMakePair(exportShark, SUPPORT_GBA));
	addControlledAction(fileMenu, exportShark, "exportShark");
#endif

	fileMenu->addSeparator();
	m_multiWindow = new QAction(tr("New multiplayer window"), fileMenu);
	connect(m_multiWindow, &QAction::triggered, [this]() {
		GBAApp::app()->newWindow();
	});
	addControlledAction(fileMenu, m_multiWindow, "multiWindow");

#ifndef Q_OS_MAC
	fileMenu->addSeparator();
#endif

	QAction* about = new QAction(tr("About"), fileMenu);
	connect(about, &QAction::triggered, this, &Window::openAboutScreen);
	fileMenu->addAction(about);

#ifndef Q_OS_MAC
	addControlledAction(fileMenu, fileMenu->addAction(tr("E&xit"), this, SLOT(close()), QKeySequence::Quit), "quit");
#endif

	QMenu* emulationMenu = menubar->addMenu(tr("&Emulation"));
	QAction* reset = new QAction(tr("&Reset"), emulationMenu);
	reset->setShortcut(tr("Ctrl+R"));
	connect(reset, &QAction::triggered, m_controller, &GameController::reset);
	m_gameActions.append(reset);
	addControlledAction(emulationMenu, reset, "reset");

	QAction* shutdown = new QAction(tr("Sh&utdown"), emulationMenu);
	connect(shutdown, &QAction::triggered, m_controller, &GameController::closeGame);
	m_gameActions.append(shutdown);
	addControlledAction(emulationMenu, shutdown, "shutdown");

#ifdef M_CORE_GBA
	QAction* yank = new QAction(tr("Yank game pak"), emulationMenu);
	connect(yank, &QAction::triggered, m_controller, &GameController::yankPak);
	m_gameActions.append(yank);
	m_platformActions.append(qMakePair(yank, SUPPORT_GBA));
	addControlledAction(emulationMenu, yank, "yank");
#endif
	emulationMenu->addSeparator();

	QAction* pause = new QAction(tr("&Pause"), emulationMenu);
	pause->setChecked(false);
	pause->setCheckable(true);
	pause->setShortcut(tr("Ctrl+P"));
	connect(pause, &QAction::triggered, m_controller, &GameController::setPaused);
	connect(m_controller, &GameController::gamePaused, [this, pause]() {
		pause->setChecked(true);
	});
	connect(m_controller, &GameController::gameUnpaused, [pause]() { pause->setChecked(false); });
	m_gameActions.append(pause);
	addControlledAction(emulationMenu, pause, "pause");

	QAction* frameAdvance = new QAction(tr("&Next frame"), emulationMenu);
	frameAdvance->setShortcut(tr("Ctrl+N"));
	connect(frameAdvance, &QAction::triggered, m_controller, &GameController::frameAdvance);
	m_gameActions.append(frameAdvance);
	addControlledAction(emulationMenu, frameAdvance, "frameAdvance");

	emulationMenu->addSeparator();

	m_inputController.inputIndex()->addItem(qMakePair([this]() {
		m_controller->setTurbo(true, false);
	}, [this]() {
		m_controller->setTurbo(false, false);
	}), tr("Fast forward (held)"), "holdFastForward", emulationMenu)->setShortcut(QKeySequence(Qt::Key_Tab)[0]);

	QAction* turbo = new QAction(tr("&Fast forward"), emulationMenu);
	turbo->setCheckable(true);
	turbo->setChecked(false);
	turbo->setShortcut(tr("Shift+Tab"));
	connect(turbo, SIGNAL(triggered(bool)), m_controller, SLOT(setTurbo(bool)));
	addControlledAction(emulationMenu, turbo, "fastForward");

	QMenu* ffspeedMenu = emulationMenu->addMenu(tr("Fast forward speed"));
	ConfigOption* ffspeed = m_config->addOption("fastForwardRatio");
	ffspeed->connect([this](const QVariant& value) {
		m_controller->setTurboSpeed(value.toFloat());
	}, this);
	ffspeed->addValue(tr("Unbounded"), -1.0f, ffspeedMenu);
	ffspeed->setValue(QVariant(-1.0f));
	ffspeedMenu->addSeparator();
	for (i = 2; i < 11; ++i) {
		ffspeed->addValue(tr("%0x").arg(i), i, ffspeedMenu);
	}
	m_config->updateOption("fastForwardRatio");

	m_inputController.inputIndex()->addItem(qMakePair([this]() {
		m_controller->startRewinding();
	}, [this]() {
		m_controller->stopRewinding();
	}), tr("Rewind (held)"), "holdRewind", emulationMenu)->setShortcut(QKeySequence("`")[0]);

	QAction* rewind = new QAction(tr("Re&wind"), emulationMenu);
	rewind->setShortcut(tr("~"));
	connect(rewind, &QAction::triggered, m_controller, &GameController::rewind);
	m_gameActions.append(rewind);
	m_nonMpActions.append(rewind);
	m_platformActions.append(qMakePair(rewind, SUPPORT_GB | SUPPORT_GBA));
	addControlledAction(emulationMenu, rewind, "rewind");

	QAction* frameRewind = new QAction(tr("Step backwards"), emulationMenu);
	frameRewind->setShortcut(tr("Ctrl+B"));
	connect(frameRewind, &QAction::triggered, [this] () {
		m_controller->rewind(1);
	});
	m_gameActions.append(frameRewind);
	m_nonMpActions.append(frameRewind);
	m_platformActions.append(qMakePair(frameRewind, SUPPORT_GB | SUPPORT_GBA));
	addControlledAction(emulationMenu, frameRewind, "frameRewind");

	ConfigOption* videoSync = m_config->addOption("videoSync");
	videoSync->addBoolean(tr("Sync to &video"), emulationMenu);
	videoSync->connect([this](const QVariant& value) {
		m_controller->setVideoSync(value.toBool());
	}, this);
	m_config->updateOption("videoSync");

	ConfigOption* audioSync = m_config->addOption("audioSync");
	audioSync->addBoolean(tr("Sync to &audio"), emulationMenu);
	audioSync->connect([this](const QVariant& value) {
		m_controller->setAudioSync(value.toBool());
	}, this);
	m_config->updateOption("audioSync");

	emulationMenu->addSeparator();

	QMenu* solarMenu = emulationMenu->addMenu(tr("Solar sensor"));
	QAction* solarIncrease = new QAction(tr("Increase solar level"), solarMenu);
	connect(solarIncrease, &QAction::triggered, m_controller, &GameController::increaseLuminanceLevel);
	addControlledAction(solarMenu, solarIncrease, "increaseLuminanceLevel");

	QAction* solarDecrease = new QAction(tr("Decrease solar level"), solarMenu);
	connect(solarDecrease, &QAction::triggered, m_controller, &GameController::decreaseLuminanceLevel);
	addControlledAction(solarMenu, solarDecrease, "decreaseLuminanceLevel");

	QAction* maxSolar = new QAction(tr("Brightest solar level"), solarMenu);
	connect(maxSolar, &QAction::triggered, [this]() { m_controller->setLuminanceLevel(10); });
	addControlledAction(solarMenu, maxSolar, "maxLuminanceLevel");

	QAction* minSolar = new QAction(tr("Darkest solar level"), solarMenu);
	connect(minSolar, &QAction::triggered, [this]() { m_controller->setLuminanceLevel(0); });
	addControlledAction(solarMenu, minSolar, "minLuminanceLevel");

	solarMenu->addSeparator();
	for (int i = 0; i <= 10; ++i) {
		QAction* setSolar = new QAction(tr("Brightness %1").arg(QString::number(i)), solarMenu);
		connect(setSolar, &QAction::triggered, [this, i]() {
			m_controller->setLuminanceLevel(i);
		});
		addControlledAction(solarMenu, setSolar, QString("luminanceLevel.%1").arg(QString::number(i)));
	}

	QMenu* avMenu = menubar->addMenu(tr("Audio/&Video"));
	QMenu* frameMenu = avMenu->addMenu(tr("Frame size"));
	for (int i = 1; i <= 6; ++i) {
		QAction* setSize = new QAction(tr("%1x").arg(QString::number(i)), avMenu);
		setSize->setCheckable(true);
		if (m_savedScale == i) {
			setSize->setChecked(true);
		}
		connect(setSize, &QAction::triggered, [this, i, setSize]() {
			showNormal();
			QSize size(VIDEO_HORIZONTAL_PIXELS, VIDEO_VERTICAL_PIXELS);
			if (m_controller->isLoaded()) {
				size = m_controller->screenDimensions();
			}
			size *= i;
			m_savedScale = i;
			m_config->setOption("scaleMultiplier", i); // TODO: Port to other
			resizeFrame(size);
			bool enableSignals = setSize->blockSignals(true);
			setSize->setChecked(true);
			setSize->blockSignals(enableSignals);
		});
		m_frameSizes[i] = setSize;
		addControlledAction(frameMenu, setSize, QString("frame%1x").arg(QString::number(i)));
	}
	QKeySequence fullscreenKeys;
#ifdef Q_OS_WIN
	fullscreenKeys = QKeySequence("Alt+Return");
#else
	fullscreenKeys = QKeySequence("Ctrl+F");
#endif
	addControlledAction(frameMenu, frameMenu->addAction(tr("Toggle fullscreen"), this, SLOT(toggleFullScreen()), fullscreenKeys), "fullscreen");

	ConfigOption* lockAspectRatio = m_config->addOption("lockAspectRatio");
	lockAspectRatio->addBoolean(tr("Lock aspect ratio"), avMenu);
	lockAspectRatio->connect([this](const QVariant& value) {
		m_display->lockAspectRatio(value.toBool());
		if (m_controller->isLoaded()) {
			m_screenWidget->setLockAspectRatio(value.toBool());
		}
	}, this);
	m_config->updateOption("lockAspectRatio");

	ConfigOption* lockIntegerScaling = m_config->addOption("lockIntegerScaling");
	lockIntegerScaling->addBoolean(tr("Force integer scaling"), avMenu);
	lockIntegerScaling->connect([this](const QVariant& value) {
		m_display->lockIntegerScaling(value.toBool());
		if (m_controller->isLoaded()) {
			m_screenWidget->setLockIntegerScaling(value.toBool());
		}
	}, this);
	m_config->updateOption("lockIntegerScaling");

	ConfigOption* resampleVideo = m_config->addOption("resampleVideo");
	resampleVideo->addBoolean(tr("Bilinear filtering"), avMenu);
	resampleVideo->connect([this](const QVariant& value) {
		m_display->filter(value.toBool());
	}, this);
	m_config->updateOption("resampleVideo");

	QMenu* skipMenu = avMenu->addMenu(tr("Frame&skip"));
	ConfigOption* skip = m_config->addOption("frameskip");
	skip->connect([this](const QVariant& value) {
		reloadConfig();
	}, this);
	for (int i = 0; i <= 10; ++i) {
		skip->addValue(QString::number(i), i, skipMenu);
	}
	m_config->updateOption("frameskip");

	avMenu->addSeparator();

	ConfigOption* mute = m_config->addOption("mute");
	QAction* muteAction = mute->addBoolean(tr("Mute"), avMenu);
	mute->connect([this](const QVariant& value) {
		reloadConfig();
	}, this);
	m_config->updateOption("mute");
	addControlledAction(avMenu, muteAction, "mute");

	QMenu* target = avMenu->addMenu(tr("FPS target"));
	ConfigOption* fpsTargetOption = m_config->addOption("fpsTarget");
	fpsTargetOption->connect([this](const QVariant& value) {
		emit fpsTargetChanged(value.toFloat());
	}, this);
	fpsTargetOption->addValue(tr("15"), 15, target);
	fpsTargetOption->addValue(tr("30"), 30, target);
	fpsTargetOption->addValue(tr("45"), 45, target);
	fpsTargetOption->addValue(tr("Native (59.7)"), float(GBA_ARM7TDMI_FREQUENCY) / float(VIDEO_TOTAL_LENGTH), target);
	fpsTargetOption->addValue(tr("60"), 60, target);
	fpsTargetOption->addValue(tr("90"), 90, target);
	fpsTargetOption->addValue(tr("120"), 120, target);
	fpsTargetOption->addValue(tr("240"), 240, target);
	m_config->updateOption("fpsTarget");

#if defined(USE_PNG) || defined(USE_FFMPEG) || defined(USE_MAGICK)
	avMenu->addSeparator();
#endif

#ifdef USE_PNG
	QAction* screenshot = new QAction(tr("Take &screenshot"), avMenu);
	screenshot->setShortcut(tr("F12"));
	connect(screenshot, &QAction::triggered, m_controller, &GameController::screenshot);
	m_gameActions.append(screenshot);
	addControlledAction(avMenu, screenshot, "screenshot");
#endif

#ifdef USE_FFMPEG
	QAction* recordOutput = new QAction(tr("Record output..."), avMenu);
	connect(recordOutput, &QAction::triggered, this, &Window::openVideoWindow);
	addControlledAction(avMenu, recordOutput, "recordOutput");
	m_gameActions.append(recordOutput);
#endif

#ifdef USE_MAGICK
	QAction* recordGIF = new QAction(tr("Record GIF..."), avMenu);
	connect(recordGIF, &QAction::triggered, this, &Window::openGIFWindow);
	addControlledAction(avMenu, recordGIF, "recordGIF");
#endif

	QAction* recordVL = new QAction(tr("Record video log..."), avMenu);
	connect(recordVL, &QAction::triggered, this, &Window::startVideoLog);
	addControlledAction(avMenu, recordVL, "recordVL");
	m_gameActions.append(recordVL);

	QAction* stopVL = new QAction(tr("Stop video log"), avMenu);
	connect(stopVL, &QAction::triggered, m_controller, &GameController::endVideoLog);
	addControlledAction(avMenu, stopVL, "stopVL");
	m_gameActions.append(stopVL);

	avMenu->addSeparator();
	m_videoLayers = avMenu->addMenu(tr("Video layers"));
	m_audioChannels = avMenu->addMenu(tr("Audio channels"));

	QMenu* toolsMenu = menubar->addMenu(tr("&Tools"));
	QAction* viewLogs = new QAction(tr("View &logs..."), toolsMenu);
	connect(viewLogs, &QAction::triggered, m_logView, &QWidget::show);
	addControlledAction(toolsMenu, viewLogs, "viewLogs");

	QAction* overrides = new QAction(tr("Game &overrides..."), toolsMenu);
	connect(overrides, &QAction::triggered, openTView<OverrideView, ConfigController*>(m_config));
	addControlledAction(toolsMenu, overrides, "overrideWindow");

	QAction* sensors = new QAction(tr("Game &Pak sensors..."), toolsMenu);
	connect(sensors, &QAction::triggered, openTView<SensorView, InputController*>(&m_inputController));
	addControlledAction(toolsMenu, sensors, "sensorWindow");

	QAction* cheats = new QAction(tr("&Cheats..."), toolsMenu);
	connect(cheats, &QAction::triggered, openTView<CheatsView>());
	m_gameActions.append(cheats);
	m_platformActions.append(qMakePair(cheats, SUPPORT_GB | SUPPORT_GBA));
	addControlledAction(toolsMenu, cheats, "cheatsWindow");

	toolsMenu->addSeparator();
	addControlledAction(toolsMenu, toolsMenu->addAction(tr("Settings..."), this, SLOT(openSettingsWindow())),
	                    "settings");

	toolsMenu->addSeparator();

#ifdef USE_DEBUGGERS
	QAction* consoleWindow = new QAction(tr("Open debugger console..."), toolsMenu);
	connect(consoleWindow, &QAction::triggered, this, &Window::consoleOpen);
	addControlledAction(toolsMenu, consoleWindow, "debuggerWindow");
#endif

#ifdef USE_GDB_STUB
	QAction* gdbWindow = new QAction(tr("Start &GDB server..."), toolsMenu);
	connect(gdbWindow, &QAction::triggered, this, &Window::gdbOpen);
	m_platformActions.append(qMakePair(gdbWindow, SUPPORT_GBA | SUPPORT_DS));
	addControlledAction(toolsMenu, gdbWindow, "gdbWindow");
#endif
	toolsMenu->addSeparator();

	QAction* paletteView = new QAction(tr("View &palette..."), toolsMenu);
	connect(paletteView, &QAction::triggered, openTView<PaletteView>());
	m_gameActions.append(paletteView);
	m_platformActions.append(qMakePair(paletteView, SUPPORT_GB | SUPPORT_GBA));
	addControlledAction(toolsMenu, paletteView, "paletteWindow");

	QAction* objView = new QAction(tr("View &sprites..."), toolsMenu);
	connect(objView, &QAction::triggered, openTView<ObjView>());
	m_gameActions.append(objView);
	m_platformActions.append(qMakePair(objView, SUPPORT_GB | SUPPORT_GBA));
	addControlledAction(toolsMenu, objView, "spriteWindow");

	QAction* tileView = new QAction(tr("View &tiles..."), toolsMenu);
	connect(tileView, &QAction::triggered, openTView<TileView>());
	m_gameActions.append(tileView);
	m_platformActions.append(qMakePair(tileView, SUPPORT_GB | SUPPORT_GBA));
	addControlledAction(toolsMenu, tileView, "tileWindow");

	QAction* memoryView = new QAction(tr("View memory..."), toolsMenu);
	connect(memoryView, &QAction::triggered, openTView<MemoryView>());
	m_gameActions.append(memoryView);
	addControlledAction(toolsMenu, memoryView, "memoryView");

	QAction* memorySearch = new QAction(tr("Search memory..."), toolsMenu);
	connect(memorySearch, &QAction::triggered, openTView<MemorySearch>());
	m_gameActions.append(memorySearch);
	addControlledAction(toolsMenu, memorySearch, "memorySearch");

#ifdef M_CORE_GBA
	QAction* ioViewer = new QAction(tr("View &I/O registers..."), toolsMenu);
	connect(ioViewer, &QAction::triggered, openTView<IOViewer>());
	m_gameActions.append(ioViewer);
	m_platformActions.append(qMakePair(ioViewer, SUPPORT_GBA));
	addControlledAction(toolsMenu, ioViewer, "ioViewer");
#endif

	ConfigOption* skipBios = m_config->addOption("skipBios");
	skipBios->connect([this](const QVariant& value) {
		reloadConfig();
	}, this);

	ConfigOption* useBios = m_config->addOption("useBios");
	useBios->connect([this](const QVariant& value) {
		m_controller->setUseBIOS(value.toBool());
	}, this);

	ConfigOption* buffers = m_config->addOption("audioBuffers");
	buffers->connect([this](const QVariant& value) {
		emit audioBufferSamplesChanged(value.toInt());
	}, this);

	ConfigOption* sampleRate = m_config->addOption("sampleRate");
	sampleRate->connect([this](const QVariant& value) {
		emit sampleRateChanged(value.toUInt());
	}, this);

	ConfigOption* volume = m_config->addOption("volume");
	volume->connect([this](const QVariant& value) {
		reloadConfig();
	}, this);

	ConfigOption* rewindEnable = m_config->addOption("rewindEnable");
	rewindEnable->connect([this](const QVariant& value) {
		m_controller->setRewind(value.toBool(), m_config->getOption("rewindBufferCapacity").toInt(), m_config->getOption("rewindSave").toInt());
	}, this);

	ConfigOption* rewindBufferCapacity = m_config->addOption("rewindBufferCapacity");
	rewindBufferCapacity->connect([this](const QVariant& value) {
		m_controller->setRewind(m_config->getOption("rewindEnable").toInt(), value.toInt(), m_config->getOption("rewindSave").toInt());
	}, this);

	ConfigOption* rewindSave = m_config->addOption("rewindSave");
	rewindBufferCapacity->connect([this](const QVariant& value) {
		m_controller->setRewind(m_config->getOption("rewindEnable").toInt(), m_config->getOption("rewindBufferCapacity").toInt(), value.toBool());
	}, this);

	ConfigOption* allowOpposingDirections = m_config->addOption("allowOpposingDirections");
	allowOpposingDirections->connect([this](const QVariant& value) {
		m_inputController.setAllowOpposing(value.toBool());
	}, this);

	ConfigOption* saveStateExtdata = m_config->addOption("saveStateExtdata");
	saveStateExtdata->connect([this](const QVariant& value) {
		m_controller->setSaveStateExtdata(value.toInt());
	}, this);
	m_config->updateOption("saveStateExtdata");

	ConfigOption* loadStateExtdata = m_config->addOption("loadStateExtdata");
	loadStateExtdata->connect([this](const QVariant& value) {
		m_controller->setLoadStateExtdata(value.toInt());
	}, this);
	m_config->updateOption("loadStateExtdata");

	ConfigOption* preload = m_config->addOption("preload");
	preload->connect([this](const QVariant& value) {
		m_controller->setPreload(value.toBool());
	}, this);
	m_config->updateOption("preload");

	QAction* exitFullScreen = new QAction(tr("Exit fullscreen"), frameMenu);
	connect(exitFullScreen, &QAction::triggered, this, &Window::exitFullScreen);
	exitFullScreen->setShortcut(QKeySequence("Esc"));
	addHiddenAction(frameMenu, exitFullScreen, "exitFullScreen");

	for (QAction* action : m_gameActions) {
		action->setDisabled(true);
	}

	m_inputController.rebuildIndex();
}

void Window::attachWidget(QWidget* widget) {
	m_screenWidget->layout()->addWidget(widget);
	m_screenWidget->unsetCursor();
	static_cast<QStackedLayout*>(m_screenWidget->layout())->setCurrentWidget(widget);
}

void Window::detachWidget(QWidget* widget) {
	m_screenWidget->layout()->removeWidget(widget);
}

void Window::appendMRU(const QString& fname) {
	int index = m_mruFiles.indexOf(fname);
	if (index >= 0) {
		m_mruFiles.removeAt(index);
	}
	m_mruFiles.prepend(fname);
	while (m_mruFiles.size() > ConfigController::MRU_LIST_SIZE) {
		m_mruFiles.removeLast();
	}
	updateMRU();
}

void Window::updateMRU() {
	if (!m_mruMenu) {
		return;
	}
	for (QAction* action : m_mruMenu->actions()) {
		delete action;
	}
	m_mruMenu->clear();
	int i = 0;
	for (const QString& file : m_mruFiles) {
		QAction* item = new QAction(QDir::toNativeSeparators(file).replace("&", "&&"), m_mruMenu);
		item->setShortcut(QString("Ctrl+%1").arg(i));
		connect(item, &QAction::triggered, [this, file]() { m_controller->loadGame(file); });
		m_mruMenu->addAction(item);
		++i;
	}
	m_config->setMRU(m_mruFiles);
	m_config->write();
	m_mruMenu->setEnabled(i > 0);
}

QAction* Window::addControlledAction(QMenu* menu, QAction* action, const QString& name) {
	addHiddenAction(menu, action, name);
	menu->addAction(action);
	return action;
}

QAction* Window::addHiddenAction(QMenu* menu, QAction* action, const QString& name) {
	m_inputController.inputIndex()->addItem(action, name, menu);
	action->setShortcutContext(Qt::WidgetShortcut);
	addAction(action);
	return action;
}

void Window::focusCheck() {
	if (!m_config->getOption("pauseOnFocusLost").toInt()) {
		return;
	}
	if (QGuiApplication::focusWindow() && m_autoresume) {
		m_controller->setPaused(false);
		m_autoresume = false;
	} else if (!QGuiApplication::focusWindow() && !m_controller->isPaused()) {
		m_autoresume = true;
		m_controller->setPaused(true);
	}
}

WindowBackground::WindowBackground(QWidget* parent)
	: QLabel(parent)
{
	setLayout(new QStackedLayout());
	layout()->setContentsMargins(0, 0, 0, 0);
	setAlignment(Qt::AlignCenter);
}

void WindowBackground::setSizeHint(const QSize& hint) {
	m_sizeHint = hint;
}

QSize WindowBackground::sizeHint() const {
	return m_sizeHint;
}

<<<<<<< HEAD
void WindowBackground::setLockAspectRatio(int width, int height) {
	m_centered = false;
	m_aspectWidth = width;
	m_aspectHeight = height;
}

void WindowBackground::setCenteredAspectRatio(int width, int height) {
	m_centered = true;
=======
void WindowBackground::setDimensions(int width, int height) {
>>>>>>> 0f5dab65
	m_aspectWidth = width;
	m_aspectHeight = height;
}

void WindowBackground::setLockIntegerScaling(bool lock) {
	m_lockIntegerScaling = lock;
}

void WindowBackground::setLockAspectRatio(bool lock) {
	m_lockAspectRatio = lock;
}

void WindowBackground::paintEvent(QPaintEvent*) {
	const QPixmap* logo = pixmap();
	if (!logo) {
		return;
	}
	QPainter painter(this);
	painter.setRenderHint(QPainter::SmoothPixmapTransform);
	painter.fillRect(QRect(QPoint(), size()), Qt::black);
	QSize s = size();
	QSize ds = s;
<<<<<<< HEAD
	if (m_centered) {
		if (ds.width() * m_aspectHeight < ds.height() * m_aspectWidth) {
			ds.setWidth(ds.height() * m_aspectWidth / m_aspectHeight);
		} else if (ds.width() * m_aspectHeight > ds.height() * m_aspectWidth) {
			ds.setHeight(ds.width() * m_aspectHeight / m_aspectWidth);
		}
	} else {
=======
	if (m_lockAspectRatio) {
>>>>>>> 0f5dab65
		if (ds.width() * m_aspectHeight > ds.height() * m_aspectWidth) {
			ds.setWidth(ds.height() * m_aspectWidth / m_aspectHeight);
		} else if (ds.width() * m_aspectHeight < ds.height() * m_aspectWidth) {
			ds.setHeight(ds.width() * m_aspectHeight / m_aspectWidth);
		}
	}
	if (m_lockIntegerScaling) {
		ds.setWidth(ds.width() - ds.width() % m_aspectWidth);
		ds.setHeight(ds.height() - ds.height() % m_aspectHeight);
	}
	QPoint origin = QPoint((s.width() - ds.width()) / 2, (s.height() - ds.height()) / 2);
	QRect full(origin, ds);
	painter.drawPixmap(full, *logo);
}<|MERGE_RESOLUTION|>--- conflicted
+++ resolved
@@ -154,11 +154,8 @@
 	resizeFrame(QSize(GB_VIDEO_HORIZONTAL_PIXELS * i, GB_VIDEO_VERTICAL_PIXELS * i));
 #endif
 	m_screenWidget->setPixmap(m_logo);
-<<<<<<< HEAD
 	m_screenWidget->setCenteredAspectRatio(m_logo.width(), m_logo.height());
-=======
 	m_screenWidget->setDimensions(m_logo.width(), m_logo.height());
->>>>>>> 0f5dab65
 	m_screenWidget->setLockIntegerScaling(false);
 	m_screenWidget->setLockAspectRatio(true);
 	setCentralWidget(m_screenWidget);
@@ -872,11 +869,8 @@
 	setWindowFilePath(QString());
 	updateTitle();
 	detachWidget(m_display);
-<<<<<<< HEAD
 	m_screenWidget->setCenteredAspectRatio(m_logo.width(), m_logo.height());
-=======
 	m_screenWidget->setDimensions(m_logo.width(), m_logo.height());
->>>>>>> 0f5dab65
 	m_screenWidget->setLockIntegerScaling(false);
 	m_screenWidget->setLockAspectRatio(true);
 	m_screenWidget->setPixmap(m_logo);
@@ -1684,27 +1678,23 @@
 	return m_sizeHint;
 }
 
-<<<<<<< HEAD
-void WindowBackground::setLockAspectRatio(int width, int height) {
-	m_centered = false;
+void WindowBackground::setCenteredAspectRatio(int width, int height) {
+	m_centered = true;
+	m_lockAspectRatio = true;
+	setDimensions(width, height);
+}
+
+void WindowBackground::setDimensions(int width, int height) {
 	m_aspectWidth = width;
 	m_aspectHeight = height;
 }
 
-void WindowBackground::setCenteredAspectRatio(int width, int height) {
-	m_centered = true;
-=======
-void WindowBackground::setDimensions(int width, int height) {
->>>>>>> 0f5dab65
-	m_aspectWidth = width;
-	m_aspectHeight = height;
-}
-
 void WindowBackground::setLockIntegerScaling(bool lock) {
 	m_lockIntegerScaling = lock;
 }
 
 void WindowBackground::setLockAspectRatio(bool lock) {
+	m_centered = false;
 	m_lockAspectRatio = lock;
 }
 
@@ -1718,17 +1708,13 @@
 	painter.fillRect(QRect(QPoint(), size()), Qt::black);
 	QSize s = size();
 	QSize ds = s;
-<<<<<<< HEAD
 	if (m_centered) {
 		if (ds.width() * m_aspectHeight < ds.height() * m_aspectWidth) {
 			ds.setWidth(ds.height() * m_aspectWidth / m_aspectHeight);
 		} else if (ds.width() * m_aspectHeight > ds.height() * m_aspectWidth) {
 			ds.setHeight(ds.width() * m_aspectHeight / m_aspectWidth);
 		}
-	} else {
-=======
-	if (m_lockAspectRatio) {
->>>>>>> 0f5dab65
+	} else if (m_lockAspectRatio) {
 		if (ds.width() * m_aspectHeight > ds.height() * m_aspectWidth) {
 			ds.setWidth(ds.height() * m_aspectWidth / m_aspectHeight);
 		} else if (ds.width() * m_aspectHeight < ds.height() * m_aspectWidth) {
