--- conflicted
+++ resolved
@@ -795,15 +795,9 @@
 }
 
 void Window::gameStopped() {
-<<<<<<< HEAD
+	m_controller.reset();
 	for (QPair<QAction*, int> action : m_platformActions) {
 		action.first->setDisabled(false);
-=======
-	m_controller.reset();
-#ifdef M_CORE_GBA
-	for (QAction* action : m_gbaActions) {
-		action->setDisabled(false);
->>>>>>> 7fa8de1f
 	}
 	for (QAction* action : m_gameActions) {
 		action->setDisabled(true);
