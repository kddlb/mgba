/* Copyright (c) 2013-2015 Jeffrey Pfau
 *
 * This Source Code Form is subject to the terms of the Mozilla Public
 * License, v. 2.0. If a copy of the MPL was not distributed with this
 * file, You can obtain one at http://mozilla.org/MPL/2.0/. */
#ifndef GL_H
#define GL_H

#include <mgba-util/common.h>

CXX_GUARD_START

#ifdef USE_EPOXY
#include <epoxy/gl.h>
#elif defined(__APPLE__)
#include <OpenGL/gl.h>
#else
#ifdef _MSC_VER
#include <windows.h>
#endif
#include <GL/gl.h>
#endif

#include "platform/video-backend.h"

struct mGLContext {
	struct VideoBackend d;

<<<<<<< HEAD
	GLuint tex;
	GLint vertices[8];
=======
	GLuint tex[2];
	int activeTex;
>>>>>>> dd1514cb
};

void mGLContextCreate(struct mGLContext*);

CXX_GUARD_END

#endif<|MERGE_RESOLUTION|>--- conflicted
+++ resolved
@@ -26,13 +26,9 @@
 struct mGLContext {
 	struct VideoBackend d;
 
-<<<<<<< HEAD
-	GLuint tex;
+	GLuint tex[2];
 	GLint vertices[8];
-=======
-	GLuint tex[2];
 	int activeTex;
->>>>>>> dd1514cb
 };
 
 void mGLContextCreate(struct mGLContext*);
