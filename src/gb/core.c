/* Copyright (c) 2013-2016 Jeffrey Pfau
 *
 * This Source Code Form is subject to the terms of the Mozilla Public
 * License, v. 2.0. If a copy of the MPL was not distributed with this
 * file, You can obtain one at http://mozilla.org/MPL/2.0/. */
#include <mgba/gb/core.h>

#include <mgba/core/core.h>
#include <mgba/internal/debugger/symbols.h>
#include <mgba/internal/gb/cheats.h>
#include <mgba/internal/gb/debugger/symbols.h>
#include <mgba/internal/gb/extra/cli.h>
#include <mgba/internal/gb/io.h>
#include <mgba/internal/gb/gb.h>
#include <mgba/internal/gb/input.h>
#include <mgba/internal/gb/mbc.h>
#include <mgba/internal/gb/overrides.h>
#include <mgba/internal/gb/renderers/software.h>
#include <mgba/internal/gb/renderers/proxy.h>
#include <mgba/internal/gb/serialize.h>
#include <mgba/internal/lr35902/lr35902.h>
#include <mgba/internal/lr35902/debugger/debugger.h>
#include <mgba-util/crc32.h>
#include <mgba-util/memory.h>
#include <mgba-util/patch.h>
#include <mgba-util/vfs.h>

#ifndef MINIMAL_CORE
#include <mgba/internal/gba/input.h>
#endif

<<<<<<< HEAD
const static struct mCoreChannelInfo _GBVideoLayers[] = {
=======
static const struct mCoreChannelInfo _GBVideoLayers[] = {
>>>>>>> 97e2004f
	{ 0, "bg", "Background", NULL },
	{ 1, "obj", "Objects", NULL },
	{ 2, "win", "Window", NULL },
};

static const struct mCoreChannelInfo _GBAudioChannels[] = {
	{ 0, "ch1", "Channel 1", "Square/Sweep" },
	{ 1, "ch2", "Channel 2", "Square" },
	{ 2, "ch3", "Channel 3", "PCM" },
	{ 3, "ch4", "Channel 4", "Noise" },
};

static const struct LR35902Segment _GBSegments[] = {
	{ .name = "ROM", .start = GB_BASE_CART_BANK1, .end = GB_BASE_VRAM },
	{ .name = "RAM", .start = GB_BASE_EXTERNAL_RAM, .end = GB_BASE_WORKING_RAM_BANK0 },
	{ 0 }
};

static const struct LR35902Segment _GBCSegments[] = {
	{ .name = "ROM", .start = GB_BASE_CART_BANK1, .end = GB_BASE_VRAM },
	{ .name = "RAM", .start = GB_BASE_EXTERNAL_RAM, .end = GB_BASE_WORKING_RAM_BANK0 },
	{ .name = "WRAM", .start = GB_BASE_WORKING_RAM_BANK1, .end = 0xE000 },
	{ .name = "VRAM", .start = GB_BASE_VRAM, .end = GB_BASE_EXTERNAL_RAM },
	{ 0 }
};

static const struct mCoreMemoryBlock _GBMemoryBlocks[] = {
	{ -1, "mem", "All", "All", 0, 0x10000, 0x10000, mCORE_MEMORY_VIRTUAL },
	{ GB_REGION_CART_BANK0, "cart0", "ROM Bank", "Game Pak (32kiB)", GB_BASE_CART_BANK0, GB_SIZE_CART_BANK0 * 2, 0x800000, mCORE_MEMORY_READ | mCORE_MEMORY_MAPPED, 511 },
	{ GB_REGION_VRAM, "vram", "VRAM", "Video RAM (8kiB)", GB_BASE_VRAM, GB_BASE_VRAM + GB_SIZE_VRAM, GB_SIZE_VRAM, mCORE_MEMORY_RW | mCORE_MEMORY_MAPPED },
	{ GB_REGION_EXTERNAL_RAM, "sram", "SRAM", "External RAM (8kiB)", GB_BASE_EXTERNAL_RAM, GB_BASE_EXTERNAL_RAM + GB_SIZE_EXTERNAL_RAM, GB_SIZE_EXTERNAL_RAM * 4, mCORE_MEMORY_RW | mCORE_MEMORY_MAPPED, 3 },
	{ GB_REGION_WORKING_RAM_BANK0, "wram", "WRAM", "Working RAM (8kiB)", GB_BASE_WORKING_RAM_BANK0, GB_BASE_WORKING_RAM_BANK0 + GB_SIZE_WORKING_RAM_BANK0 * 2 , GB_SIZE_WORKING_RAM_BANK0 * 2, mCORE_MEMORY_RW | mCORE_MEMORY_MAPPED },
	{ GB_BASE_OAM, "oam", "OAM", "OBJ Attribute Memory", GB_BASE_OAM, GB_BASE_OAM + GB_SIZE_OAM, GB_SIZE_OAM, mCORE_MEMORY_RW | mCORE_MEMORY_MAPPED },
	{ GB_BASE_IO, "io", "MMIO", "Memory-Mapped I/O", GB_BASE_IO, GB_BASE_IO + GB_SIZE_IO, GB_SIZE_IO, mCORE_MEMORY_RW | mCORE_MEMORY_MAPPED },
	{ GB_BASE_HRAM, "hram", "HRAM", "High RAM", GB_BASE_HRAM, GB_BASE_HRAM + GB_SIZE_HRAM, GB_SIZE_HRAM, mCORE_MEMORY_RW | mCORE_MEMORY_MAPPED },
};

static const struct mCoreMemoryBlock _GBCMemoryBlocks[] = {
	{ -1, "mem", "All", "All", 0, 0x10000, 0x10000, mCORE_MEMORY_VIRTUAL },
	{ GB_REGION_CART_BANK0, "cart0", "ROM Bank", "Game Pak (32kiB)", GB_BASE_CART_BANK0, GB_SIZE_CART_BANK0 * 2, 0x800000, mCORE_MEMORY_READ | mCORE_MEMORY_MAPPED, 511 },
	{ GB_REGION_VRAM, "vram", "VRAM", "Video RAM (8kiB)", GB_BASE_VRAM, GB_BASE_VRAM + GB_SIZE_VRAM, GB_SIZE_VRAM * 2, mCORE_MEMORY_RW | mCORE_MEMORY_MAPPED, 1 },
	{ GB_REGION_EXTERNAL_RAM, "sram", "SRAM", "External RAM (8kiB)", GB_BASE_EXTERNAL_RAM, GB_BASE_EXTERNAL_RAM + GB_SIZE_EXTERNAL_RAM, GB_SIZE_EXTERNAL_RAM * 4, mCORE_MEMORY_RW | mCORE_MEMORY_MAPPED, 3 },
	{ GB_REGION_WORKING_RAM_BANK0, "wram", "WRAM", "Working RAM (8kiB)", GB_BASE_WORKING_RAM_BANK0, GB_BASE_WORKING_RAM_BANK0 + GB_SIZE_WORKING_RAM_BANK0 * 2, GB_SIZE_WORKING_RAM_BANK0 * 8, mCORE_MEMORY_RW | mCORE_MEMORY_MAPPED, 7 },
	{ GB_BASE_OAM, "oam", "OAM", "OBJ Attribute Memory", GB_BASE_OAM, GB_BASE_OAM + GB_SIZE_OAM, GB_SIZE_OAM, mCORE_MEMORY_RW | mCORE_MEMORY_MAPPED },
	{ GB_BASE_IO, "io", "MMIO", "Memory-Mapped I/O", GB_BASE_IO, GB_BASE_IO + GB_SIZE_IO, GB_SIZE_IO, mCORE_MEMORY_RW | mCORE_MEMORY_MAPPED },
	{ GB_BASE_HRAM, "hram", "HRAM", "High RAM", GB_BASE_HRAM, GB_BASE_HRAM + GB_SIZE_HRAM, GB_SIZE_HRAM, mCORE_MEMORY_RW | mCORE_MEMORY_MAPPED },
};

struct mVideoLogContext;
struct GBCore {
	struct mCore d;
	struct GBVideoSoftwareRenderer renderer;
	struct GBVideoProxyRenderer proxyRenderer;
	struct mVideoLogContext* logContext;
	struct mCoreCallbacks logCallbacks;
	uint8_t keys;
	struct mCPUComponent* components[CPU_COMPONENT_MAX];
	const struct Configuration* overrides;
	struct mDebuggerPlatform* debuggerPlatform;
	struct mCheatDevice* cheatDevice;
};

static bool _GBCoreInit(struct mCore* core) {
	struct GBCore* gbcore = (struct GBCore*) core;

	struct LR35902Core* cpu = anonymousMemoryMap(sizeof(struct LR35902Core));
	struct GB* gb = anonymousMemoryMap(sizeof(struct GB));
	if (!cpu || !gb) {
		free(cpu);
		free(gb);
		return false;
	}
	core->cpu = cpu;
	core->board = gb;
	gbcore->overrides = NULL;
	gbcore->debuggerPlatform = NULL;
	gbcore->cheatDevice = NULL;

	GBCreate(gb);
	memset(gbcore->components, 0, sizeof(gbcore->components));
	LR35902SetComponents(cpu, &gb->d, CPU_COMPONENT_MAX, gbcore->components);
	LR35902Init(cpu);
	mRTCGenericSourceInit(&core->rtc, core);
	gb->memory.rtc = &core->rtc.d;

	GBVideoSoftwareRendererCreate(&gbcore->renderer);
	gbcore->renderer.outputBuffer = NULL;

	gbcore->keys = 0;
	gb->keySource = &gbcore->keys;

#if !defined(MINIMAL_CORE) || MINIMAL_CORE < 2
	mDirectorySetInit(&core->dirs);
#endif

#ifndef MINIMAL_CORE
	core->inputInfo = &GBInputInfo;
#endif

	return true;
}

static void _GBCoreDeinit(struct mCore* core) {
	LR35902Deinit(core->cpu);
	GBDestroy(core->board);
	mappedMemoryFree(core->cpu, sizeof(struct LR35902Core));
	mappedMemoryFree(core->board, sizeof(struct GB));
#if defined USE_DEBUGGERS && (!defined(MINIMAL_CORE) || MINIMAL_CORE < 2)
	mDirectorySetDeinit(&core->dirs);
	if (core->symbolTable) {
		mDebuggerSymbolTableDestroy(core->symbolTable);
	}
#endif

	struct GBCore* gbcore = (struct GBCore*) core;
	free(gbcore->debuggerPlatform);
	if (gbcore->cheatDevice) {
		mCheatDeviceDestroy(gbcore->cheatDevice);
	}
	free(gbcore->cheatDevice);
	mCoreConfigFreeOpts(&core->opts);
	free(core);
}

static enum mPlatform _GBCorePlatform(const struct mCore* core) {
	UNUSED(core);
	return PLATFORM_GB;
}

static void _GBCoreSetSync(struct mCore* core, struct mCoreSync* sync) {
	struct GB* gb = core->board;
	gb->sync = sync;
}

static void _GBCoreLoadConfig(struct mCore* core, const struct mCoreConfig* config) {
	UNUSED(config);

	struct GB* gb = core->board;
	if (core->opts.mute) {
		gb->audio.masterVolume = 0;
	} else {
		gb->audio.masterVolume = core->opts.volume;
	}
	gb->video.frameskip = core->opts.frameskip;

	int color;
	if (mCoreConfigGetIntValue(&core->config, "gb.pal[0]", &color)) {
			GBVideoSetPalette(&gb->video, 0, color);
	}
	if (mCoreConfigGetIntValue(&core->config, "gb.pal[1]", &color)) {
			GBVideoSetPalette(&gb->video, 1, color);
	}
	if (mCoreConfigGetIntValue(&core->config, "gb.pal[2]", &color)) {
			GBVideoSetPalette(&gb->video, 2, color);
	}
	if (mCoreConfigGetIntValue(&core->config, "gb.pal[3]", &color)) {
			GBVideoSetPalette(&gb->video, 3, color);
	}

	mCoreConfigCopyValue(&core->config, config, "gb.bios");
	mCoreConfigCopyValue(&core->config, config, "gbc.bios");

#if !defined(MINIMAL_CORE) || MINIMAL_CORE < 2
	struct GBCore* gbcore = (struct GBCore*) core;
	gbcore->overrides = mCoreConfigGetOverridesConst(config);
#endif
}

static void _GBCoreDesiredVideoDimensions(struct mCore* core, unsigned* width, unsigned* height) {
	UNUSED(core);
	*width = GB_VIDEO_HORIZONTAL_PIXELS;
	*height = GB_VIDEO_VERTICAL_PIXELS;
}

static void _GBCoreSetVideoBuffer(struct mCore* core, color_t* buffer, size_t stride) {
	struct GBCore* gbcore = (struct GBCore*) core;
	gbcore->renderer.outputBuffer = buffer;
	gbcore->renderer.outputBufferStride = stride;
}

static void _GBCoreGetPixels(struct mCore* core, const void** buffer, size_t* stride) {
	struct GBCore* gbcore = (struct GBCore*) core;
	gbcore->renderer.d.getPixels(&gbcore->renderer.d, stride, buffer);
}

static void _GBCorePutPixels(struct mCore* core, const void* buffer, size_t stride) {
	struct GBCore* gbcore = (struct GBCore*) core;
	gbcore->renderer.d.putPixels(&gbcore->renderer.d, stride, buffer);
}

static struct blip_t* _GBCoreGetAudioChannel(struct mCore* core, int ch) {
	struct GB* gb = core->board;
	switch (ch) {
	case 0:
		return gb->audio.left;
	case 1:
		return gb->audio.right;
	default:
		return NULL;
	}
}

static void _GBCoreSetAudioBufferSize(struct mCore* core, size_t samples) {
	struct GB* gb = core->board;
	GBAudioResizeBuffer(&gb->audio, samples);
}

static size_t _GBCoreGetAudioBufferSize(struct mCore* core) {
	struct GB* gb = core->board;
	return gb->audio.samples;
}

static void _GBCoreAddCoreCallbacks(struct mCore* core, struct mCoreCallbacks* coreCallbacks) {
	struct GB* gb = core->board;
	*mCoreCallbacksListAppend(&gb->coreCallbacks) = *coreCallbacks;
}

static void _GBCoreClearCoreCallbacks(struct mCore* core) {
	struct GB* gb = core->board;
	mCoreCallbacksListClear(&gb->coreCallbacks);
}

static void _GBCoreSetAVStream(struct mCore* core, struct mAVStream* stream) {
	struct GB* gb = core->board;
	gb->stream = stream;
	if (stream && stream->videoDimensionsChanged) {
		stream->videoDimensionsChanged(stream, GB_VIDEO_HORIZONTAL_PIXELS, GB_VIDEO_VERTICAL_PIXELS);
	}
	if (stream && stream->videoFrameRateChanged) {
		stream->videoFrameRateChanged(stream, core->frameCycles(core), core->frequency(core));
	}
}

static bool _GBCoreLoadROM(struct mCore* core, struct VFile* vf) {
	return GBLoadROM(core->board, vf);
}

static bool _GBCoreLoadBIOS(struct mCore* core, struct VFile* vf, int type) {
	UNUSED(type);
	GBLoadBIOS(core->board, vf);
	return true;
}

static bool _GBCoreLoadSave(struct mCore* core, struct VFile* vf) {
	return GBLoadSave(core->board, vf);
}

static bool _GBCoreLoadTemporarySave(struct mCore* core, struct VFile* vf) {
	struct GB* gb = core->board;
	GBSavedataMask(gb, vf, false);
	return true; // TODO: Return a real value
}

static bool _GBCoreLoadPatch(struct mCore* core, struct VFile* vf) {
	if (!vf) {
		return false;
	}
	struct Patch patch;
	if (!loadPatch(vf, &patch)) {
		return false;
	}
	GBApplyPatch(core->board, &patch);
	return true;
}

static void _GBCoreUnloadROM(struct mCore* core) {
	struct GBCore* gbcore = (struct GBCore*) core;
	struct LR35902Core* cpu = core->cpu;
	if (gbcore->cheatDevice) {
		LR35902HotplugDetach(cpu, CPU_COMPONENT_CHEAT_DEVICE);
		cpu->components[CPU_COMPONENT_CHEAT_DEVICE] = NULL;
		mCheatDeviceDestroy(gbcore->cheatDevice);
		gbcore->cheatDevice = NULL;
	}
	return GBUnloadROM(core->board);
}

static void _GBCoreChecksum(const struct mCore* core, void* data, enum mCoreChecksumType type) {
	struct GB* gb = (struct GB*) core->board;
	switch (type) {
	case CHECKSUM_CRC32:
		memcpy(data, &gb->romCrc32, sizeof(gb->romCrc32));
		break;
	}
	return;
}

static void _GBCoreReset(struct mCore* core) {
	struct GBCore* gbcore = (struct GBCore*) core;
	struct GB* gb = (struct GB*) core->board;
	if (gbcore->renderer.outputBuffer) {
		GBVideoAssociateRenderer(&gb->video, &gbcore->renderer.d);
	}

	if (gb->memory.rom) {
		struct GBCartridgeOverride override;
		const struct GBCartridge* cart = (const struct GBCartridge*) &gb->memory.rom[0x100];
		override.headerCrc32 = doCrc32(cart, sizeof(*cart));
		if (GBOverrideFind(gbcore->overrides, &override)) {
			GBOverrideApply(gb, &override);
		}
	}

#if !defined(MINIMAL_CORE) || MINIMAL_CORE < 2
	if (!gb->biosVf && core->opts.useBios) {
		struct VFile* bios = NULL;
		bool found = false;
		if (core->opts.bios) {
			bios = VFileOpen(core->opts.bios, O_RDONLY);
			if (bios && GBIsBIOS(bios)) {
				found = true;
			} else if (bios) {
				bios->close(bios);
				bios = NULL;
			}
		}
		if (!found) {
			GBDetectModel(gb);
			const char* configPath = NULL;

			switch (gb->model) {
			case GB_MODEL_DMG:
			case GB_MODEL_SGB: // TODO
				configPath = mCoreConfigGetValue(&core->config, "gb.bios");
				break;
			case GB_MODEL_CGB:
			case GB_MODEL_AGB:
				configPath = mCoreConfigGetValue(&core->config, "gbc.bios");
				break;
			default:
				break;
			};
			if (configPath) {
				bios = VFileOpen(configPath, O_RDONLY);
			}
			if (bios && GBIsBIOS(bios)) {
				found = true;
			} else if (bios) {
				bios->close(bios);
				bios = NULL;
			}
		}
		if (!found) {
			char path[PATH_MAX];
			mCoreConfigDirectory(path, PATH_MAX);
			switch (gb->model) {
			case GB_MODEL_DMG:
			case GB_MODEL_SGB: // TODO
				strncat(path, PATH_SEP "gb_bios.bin", PATH_MAX - strlen(path));
				break;
			case GB_MODEL_CGB:
			case GB_MODEL_AGB:
				strncat(path, PATH_SEP "gbc_bios.bin", PATH_MAX - strlen(path));
				break;
			default:
				break;
			};
			bios = VFileOpen(path, O_RDONLY);
			if (bios && GBIsBIOS(bios)) {
				found = true;
			} else if (bios) {
				bios->close(bios);
				bios = NULL;
			}
		}
		if (bios) {
			GBLoadBIOS(gb, bios);
		}
	}
#endif

	LR35902Reset(core->cpu);
}

static void _GBCoreRunFrame(struct mCore* core) {
	struct GB* gb = core->board;
	int32_t frameCounter = gb->video.frameCounter;
	while (gb->video.frameCounter == frameCounter) {
		LR35902Run(core->cpu);
	}
}

static void _GBCoreRunLoop(struct mCore* core) {
	LR35902Run(core->cpu);
}

static void _GBCoreStep(struct mCore* core) {
	struct LR35902Core* cpu = core->cpu;
	do {
		LR35902Tick(cpu);
	} while (cpu->executionState != LR35902_CORE_FETCH);
}

static size_t _GBCoreStateSize(struct mCore* core) {
	UNUSED(core);
	return sizeof(struct GBSerializedState);
}

static bool _GBCoreLoadState(struct mCore* core, const void* state) {
	return GBDeserialize(core->board, state);
}

static bool _GBCoreSaveState(struct mCore* core, void* state) {
	struct LR35902Core* cpu = core->cpu;
	while (cpu->executionState != LR35902_CORE_FETCH) {
		LR35902Tick(cpu);
	}
	GBSerialize(core->board, state);
	return true;
}

static void _GBCoreSetKeys(struct mCore* core, uint32_t keys) {
	struct GBCore* gbcore = (struct GBCore*) core;
	gbcore->keys = keys;
	GBTestKeypadIRQ(core->board);
}

static void _GBCoreAddKeys(struct mCore* core, uint32_t keys) {
	struct GBCore* gbcore = (struct GBCore*) core;
	gbcore->keys |= keys;
	GBTestKeypadIRQ(core->board);
}

static void _GBCoreClearKeys(struct mCore* core, uint32_t keys) {
	struct GBCore* gbcore = (struct GBCore*) core;
	gbcore->keys &= ~keys;
}

static void _GBCoreSetCursorLocation(struct mCore* core, int x, int y) {
	UNUSED(core);
	UNUSED(x);
	UNUSED(y);
}

static void _GBCoreSetCursorDown(struct mCore* core, bool down) {
	UNUSED(core);
	UNUSED(down);
}

static int32_t _GBCoreFrameCounter(const struct mCore* core) {
	const struct GB* gb = core->board;
	return gb->video.frameCounter;
}

static int32_t _GBCoreFrameCycles(const  struct mCore* core) {
	UNUSED(core);
	return GB_VIDEO_TOTAL_LENGTH;
}

static int32_t _GBCoreFrequency(const struct mCore* core) {
	UNUSED(core);
	// TODO: GB differences
	return DMG_LR35902_FREQUENCY;
}

static void _GBCoreGetGameTitle(const struct mCore* core, char* title) {
	GBGetGameTitle(core->board, title);
}

static void _GBCoreGetGameCode(const struct mCore* core, char* title) {
	GBGetGameCode(core->board, title);
}

static void _GBCoreSetPeripheral(struct mCore* core, int type, void* periph) {
	struct GB* gb = core->board;
	switch (type) {
	case mPERIPH_ROTATION:
		gb->memory.rotation = periph;
		break;
	case mPERIPH_RUMBLE:
		gb->memory.rumble = periph;
		break;
	default:
		return;
	}
}

static uint32_t _GBCoreBusRead8(struct mCore* core, uint32_t address) {
	struct LR35902Core* cpu = core->cpu;
	return cpu->memory.load8(cpu, address);
}

static uint32_t _GBCoreBusRead16(struct mCore* core, uint32_t address) {
	struct LR35902Core* cpu = core->cpu;
	return cpu->memory.load8(cpu, address) | (cpu->memory.load8(cpu, address + 1) << 8);
}

static uint32_t _GBCoreBusRead32(struct mCore* core, uint32_t address) {
	struct LR35902Core* cpu = core->cpu;
	return cpu->memory.load8(cpu, address) | (cpu->memory.load8(cpu, address + 1) << 8) |
	       (cpu->memory.load8(cpu, address + 2) << 16) | (cpu->memory.load8(cpu, address + 3) << 24);
}

static void _GBCoreBusWrite8(struct mCore* core, uint32_t address, uint8_t value) {
	struct LR35902Core* cpu = core->cpu;
	cpu->memory.store8(cpu, address, value);
}

static void _GBCoreBusWrite16(struct mCore* core, uint32_t address, uint16_t value) {
	struct LR35902Core* cpu = core->cpu;
	cpu->memory.store8(cpu, address, value);
	cpu->memory.store8(cpu, address + 1, value >> 8);
}

static void _GBCoreBusWrite32(struct mCore* core, uint32_t address, uint32_t value) {
	struct LR35902Core* cpu = core->cpu;
	cpu->memory.store8(cpu, address, value);
	cpu->memory.store8(cpu, address + 1, value >> 8);
	cpu->memory.store8(cpu, address + 2, value >> 16);
	cpu->memory.store8(cpu, address + 3, value >> 24);
}

static uint32_t _GBCoreRawRead8(struct mCore* core, uint32_t address, int segment) {
	struct LR35902Core* cpu = core->cpu;
	return GBView8(cpu, address, segment);
}

static uint32_t _GBCoreRawRead16(struct mCore* core, uint32_t address, int segment) {
	struct LR35902Core* cpu = core->cpu;
	return GBView8(cpu, address, segment) | (GBView8(cpu, address + 1, segment) << 8);
}

static uint32_t _GBCoreRawRead32(struct mCore* core, uint32_t address, int segment) {
	struct LR35902Core* cpu = core->cpu;
	return GBView8(cpu, address, segment) | (GBView8(cpu, address + 1, segment) << 8) |
	       (GBView8(cpu, address + 2, segment) << 16) | (GBView8(cpu, address + 3, segment) << 24);
}

static void _GBCoreRawWrite8(struct mCore* core, uint32_t address, int segment, uint8_t value) {
	struct LR35902Core* cpu = core->cpu;
	GBPatch8(cpu, address, value, NULL, segment);
}

static void _GBCoreRawWrite16(struct mCore* core, uint32_t address, int segment, uint16_t value) {
	struct LR35902Core* cpu = core->cpu;
	GBPatch8(cpu, address, value, NULL, segment);
	GBPatch8(cpu, address + 1, value >> 8, NULL, segment);
}

static void _GBCoreRawWrite32(struct mCore* core, uint32_t address, int segment, uint32_t value) {
	struct LR35902Core* cpu = core->cpu;
	GBPatch8(cpu, address, value, NULL, segment);
	GBPatch8(cpu, address + 1, value >> 8, NULL, segment);
	GBPatch8(cpu, address + 2, value >> 16, NULL, segment);
	GBPatch8(cpu, address + 3, value >> 24, NULL, segment);
}

size_t _GBListMemoryBlocks(const struct mCore* core, const struct mCoreMemoryBlock** blocks) {
	const struct GB* gb = core->board;
	switch (gb->model) {
	case GB_MODEL_DMG:
	case GB_MODEL_SGB:
	default:
		*blocks = _GBMemoryBlocks;
		return sizeof(_GBMemoryBlocks) / sizeof(*_GBMemoryBlocks);
	case GB_MODEL_CGB:
	case GB_MODEL_AGB:
		*blocks = _GBCMemoryBlocks;
		return sizeof(_GBCMemoryBlocks) / sizeof(*_GBCMemoryBlocks);
	}
}

void* _GBGetMemoryBlock(struct mCore* core, size_t id, size_t* sizeOut) {
	struct GB* gb = core->board;
	bool isCgb = gb->model >= GB_MODEL_CGB;
	switch (id) {
	default:
		return NULL;
	case GB_REGION_CART_BANK0:
		*sizeOut = gb->memory.romSize;
		return gb->memory.rom;
	case GB_REGION_VRAM:
		*sizeOut = GB_SIZE_WORKING_RAM_BANK0 * (isCgb ? 1 : 2);
		return gb->video.vram;
	case GB_REGION_EXTERNAL_RAM:
		*sizeOut = gb->sramSize;
		return gb->memory.sram;
	case GB_REGION_WORKING_RAM_BANK0:
		*sizeOut = GB_SIZE_VRAM * (isCgb ? 8 : 2);
		return gb->memory.wram;
	case GB_BASE_OAM:
		*sizeOut = GB_SIZE_OAM;
		return gb->video.oam.raw;
	case GB_BASE_HRAM:
		*sizeOut = GB_SIZE_HRAM;
		return gb->memory.hram;
	}
}

#ifdef USE_DEBUGGERS
static bool _GBCoreSupportsDebuggerType(struct mCore* core, enum mDebuggerType type) {
	UNUSED(core);
	switch (type) {
	case DEBUGGER_CLI:
		return true;
	default:
		return false;
	}
}

static struct mDebuggerPlatform* _GBCoreDebuggerPlatform(struct mCore* core) {
	struct GBCore* gbcore = (struct GBCore*) core;
	struct GB* gb = core->board;
	if (!gbcore->debuggerPlatform) {
		struct LR35902Debugger* platform = (struct LR35902Debugger*) LR35902DebuggerPlatformCreate();
		if (gb->model >= GB_MODEL_CGB) {
			platform->segments = _GBCSegments;
		} else {
			platform->segments = _GBSegments;
		}
		gbcore->debuggerPlatform = &platform->d;
	}
	return gbcore->debuggerPlatform;
}

static struct CLIDebuggerSystem* _GBCoreCliDebuggerSystem(struct mCore* core) {
	return GBCLIDebuggerCreate(core);
}

static void _GBCoreAttachDebugger(struct mCore* core, struct mDebugger* debugger) {
	struct LR35902Core* cpu = core->cpu;
	if (core->debugger) {
		LR35902HotplugDetach(cpu, CPU_COMPONENT_DEBUGGER);
	}
	cpu->components[CPU_COMPONENT_DEBUGGER] = &debugger->d;
	LR35902HotplugAttach(cpu, CPU_COMPONENT_DEBUGGER);
	core->debugger = debugger;
}

static void _GBCoreDetachDebugger(struct mCore* core) {
	struct LR35902Core* cpu = core->cpu;
	if (core->debugger) {
		LR35902HotplugDetach(cpu, CPU_COMPONENT_DEBUGGER);
	}
	cpu->components[CPU_COMPONENT_DEBUGGER] = NULL;
	core->debugger = NULL;
}

static void _GBCoreLoadSymbols(struct mCore* core, struct VFile* vf) {
	core->symbolTable = mDebuggerSymbolTableCreate();
#if !defined(MINIMAL_CORE) || MINIMAL_CORE < 2
	if (!vf) {
		vf = mDirectorySetOpenSuffix(&core->dirs, core->dirs.base, ".sym", O_RDONLY);
	}
#endif
	if (!vf) {
		return;
	}
	GBLoadSymbols(core->symbolTable, vf);
}
#endif

static struct mCheatDevice* _GBCoreCheatDevice(struct mCore* core) {
	struct GBCore* gbcore = (struct GBCore*) core;
	if (!gbcore->cheatDevice) {
		gbcore->cheatDevice = GBCheatDeviceCreate();
		((struct LR35902Core*) core->cpu)->components[CPU_COMPONENT_CHEAT_DEVICE] = &gbcore->cheatDevice->d;
		LR35902HotplugAttach(core->cpu, CPU_COMPONENT_CHEAT_DEVICE);
		gbcore->cheatDevice->p = core;
	}
	return gbcore->cheatDevice;
}

static size_t _GBCoreSavedataClone(struct mCore* core, void** sram) {
	struct GB* gb = core->board;
	struct VFile* vf = gb->sramVf;
	if (vf) {
		*sram = malloc(vf->size(vf));
		vf->seek(vf, 0, SEEK_SET);
		return vf->read(vf, *sram, vf->size(vf));
	}
	*sram = malloc(gb->sramSize);
	memcpy(*sram, gb->memory.sram, gb->sramSize);
	return gb->sramSize;
}

static bool _GBCoreSavedataRestore(struct mCore* core, const void* sram, size_t size, bool writeback) {
	struct GB* gb = core->board;
	if (!writeback) {
		struct VFile* vf = VFileMemChunk(sram, size);
		GBSavedataMask(gb, vf, true);
		return true;
	}
	struct VFile* vf = gb->sramVf;
	if (vf) {
		vf->seek(vf, 0, SEEK_SET);
		return vf->write(vf, sram, size) > 0;
	}
	if (size > 0x20000) {
		size = 0x20000;
	}
	GBResizeSram(gb, size);
	memcpy(gb->memory.sram, sram, size);
	return true;
}

static size_t _GBCoreListVideoLayers(const struct mCore* core, const struct mCoreChannelInfo** info) {
	UNUSED(core);
	*info = _GBVideoLayers;
	return sizeof(_GBVideoLayers) / sizeof(*_GBVideoLayers);
}

static size_t _GBCoreListAudioChannels(const struct mCore* core, const struct mCoreChannelInfo** info) {
	UNUSED(core);
	*info = _GBAudioChannels;
	return sizeof(_GBAudioChannels) / sizeof(*_GBAudioChannels);
}

static void _GBCoreEnableVideoLayer(struct mCore* core, size_t id, bool enable) {
	struct GB* gb = core->board;
	switch (id) {
	case 0:
		gb->video.renderer->disableBG = !enable;
		break;
	case 1:
		gb->video.renderer->disableOBJ = !enable;
		break;
	case 2:
		gb->video.renderer->disableWIN = !enable;
		break;
	default:
		break;
	}
}

static void _GBCoreEnableAudioChannel(struct mCore* core, size_t id, bool enable) {
	struct GB* gb = core->board;
	switch (id) {
	case 0:
	case 1:
	case 2:
	case 3:
		gb->audio.forceDisableCh[id] = !enable;
		break;
	default:
		break;
	}
}

static void _GBCoreStartVideoLog(struct mCore* core, struct mVideoLogContext* context) {
	struct GBCore* gbcore = (struct GBCore*) core;
	struct GB* gb = core->board;
	gbcore->logContext = context;

	int channelId = mVideoLoggerAddChannel(context);
	gbcore->proxyRenderer.logger = malloc(sizeof(struct mVideoLogger));
	mVideoLoggerRendererCreate(gbcore->proxyRenderer.logger, false);
	mVideoLoggerAttachChannel(gbcore->proxyRenderer.logger, context, channelId);
	gbcore->proxyRenderer.logger->block = false;

	GBVideoProxyRendererCreate(&gbcore->proxyRenderer, &gbcore->renderer.d);
	GBVideoProxyRendererShim(&gb->video, &gbcore->proxyRenderer);
}

static void _GBCoreEndVideoLog(struct mCore* core) {
	struct GBCore* gbcore = (struct GBCore*) core;
	struct GB* gb = core->board;
	GBVideoProxyRendererUnshim(&gb->video, &gbcore->proxyRenderer);
	free(gbcore->proxyRenderer.logger);
	gbcore->proxyRenderer.logger = NULL;
}

struct mCore* GBCoreCreate(void) {
	struct GBCore* gbcore = malloc(sizeof(*gbcore));
	struct mCore* core = &gbcore->d;
	memset(&core->opts, 0, sizeof(core->opts));
	core->cpu = NULL;
	core->board = NULL;
	core->debugger = NULL;
	core->symbolTable = NULL;
	core->init = _GBCoreInit;
	core->deinit = _GBCoreDeinit;
	core->platform = _GBCorePlatform;
	core->setSync = _GBCoreSetSync;
	core->loadConfig = _GBCoreLoadConfig;
	core->desiredVideoDimensions = _GBCoreDesiredVideoDimensions;
	core->setVideoBuffer = _GBCoreSetVideoBuffer;
	core->getPixels = _GBCoreGetPixels;
	core->putPixels = _GBCorePutPixels;
	core->getAudioChannel = _GBCoreGetAudioChannel;
	core->setAudioBufferSize = _GBCoreSetAudioBufferSize;
	core->getAudioBufferSize = _GBCoreGetAudioBufferSize;
	core->setAVStream = _GBCoreSetAVStream;
	core->addCoreCallbacks = _GBCoreAddCoreCallbacks;
	core->clearCoreCallbacks = _GBCoreClearCoreCallbacks;
	core->isROM = GBIsROM;
	core->loadROM = _GBCoreLoadROM;
	core->loadBIOS = _GBCoreLoadBIOS;
	core->loadSave = _GBCoreLoadSave;
	core->loadTemporarySave = _GBCoreLoadTemporarySave;
	core->loadPatch = _GBCoreLoadPatch;
	core->unloadROM = _GBCoreUnloadROM;
	core->checksum = _GBCoreChecksum;
	core->reset = _GBCoreReset;
	core->runFrame = _GBCoreRunFrame;
	core->runLoop = _GBCoreRunLoop;
	core->step = _GBCoreStep;
	core->stateSize = _GBCoreStateSize;
	core->loadState = _GBCoreLoadState;
	core->saveState = _GBCoreSaveState;
	core->setKeys = _GBCoreSetKeys;
	core->addKeys = _GBCoreAddKeys;
	core->clearKeys = _GBCoreClearKeys;
	core->setCursorLocation = _GBCoreSetCursorLocation;
	core->setCursorDown = _GBCoreSetCursorDown;
	core->frameCounter = _GBCoreFrameCounter;
	core->frameCycles = _GBCoreFrameCycles;
	core->frequency = _GBCoreFrequency;
	core->getGameTitle = _GBCoreGetGameTitle;
	core->getGameCode = _GBCoreGetGameCode;
	core->setPeripheral = _GBCoreSetPeripheral;
	core->busRead8 = _GBCoreBusRead8;
	core->busRead16 = _GBCoreBusRead16;
	core->busRead32 = _GBCoreBusRead32;
	core->busWrite8 = _GBCoreBusWrite8;
	core->busWrite16 = _GBCoreBusWrite16;
	core->busWrite32 = _GBCoreBusWrite32;
	core->rawRead8 = _GBCoreRawRead8;
	core->rawRead16 = _GBCoreRawRead16;
	core->rawRead32 = _GBCoreRawRead32;
	core->rawWrite8 = _GBCoreRawWrite8;
	core->rawWrite16 = _GBCoreRawWrite16;
	core->rawWrite32 = _GBCoreRawWrite32;
	core->listMemoryBlocks = _GBListMemoryBlocks;
	core->getMemoryBlock = _GBGetMemoryBlock;
#ifdef USE_DEBUGGERS
	core->supportsDebuggerType = _GBCoreSupportsDebuggerType;
	core->debuggerPlatform = _GBCoreDebuggerPlatform;
	core->cliDebuggerSystem = _GBCoreCliDebuggerSystem;
	core->attachDebugger = _GBCoreAttachDebugger;
	core->detachDebugger = _GBCoreDetachDebugger;
	core->loadSymbols = _GBCoreLoadSymbols;
#endif
	core->cheatDevice = _GBCoreCheatDevice;
	core->savedataClone = _GBCoreSavedataClone;
	core->savedataRestore = _GBCoreSavedataRestore;
	core->listVideoLayers = _GBCoreListVideoLayers;
	core->listAudioChannels = _GBCoreListAudioChannels;
	core->enableVideoLayer = _GBCoreEnableVideoLayer;
	core->enableAudioChannel = _GBCoreEnableAudioChannel;
#ifndef MINIMAL_CORE
	core->startVideoLog = _GBCoreStartVideoLog;
	core->endVideoLog = _GBCoreEndVideoLog;
#endif
	return core;
}

#ifndef MINIMAL_CORE
static void _GBVLPStartFrameCallback(void *context) {
	struct mCore* core = context;
	struct GBCore* gbcore = (struct GBCore*) core;
	struct GB* gb = core->board;

	if (!mVideoLoggerRendererRun(gbcore->proxyRenderer.logger, true)) {
		GBVideoProxyRendererUnshim(&gb->video, &gbcore->proxyRenderer);
		mVideoLogContextRewind(gbcore->logContext, core);
		GBVideoProxyRendererShim(&gb->video, &gbcore->proxyRenderer);
	}
}

static bool _GBVLPInit(struct mCore* core) {
	struct GBCore* gbcore = (struct GBCore*) core;
	if (!_GBCoreInit(core)) {
		return false;
	}
	gbcore->proxyRenderer.logger = malloc(sizeof(struct mVideoLogger));
	mVideoLoggerRendererCreate(gbcore->proxyRenderer.logger, true);
	GBVideoProxyRendererCreate(&gbcore->proxyRenderer, NULL);
	memset(&gbcore->logCallbacks, 0, sizeof(gbcore->logCallbacks));
	gbcore->logCallbacks.videoFrameStarted = _GBVLPStartFrameCallback;
	gbcore->logCallbacks.context = core;
	core->addCoreCallbacks(core, &gbcore->logCallbacks);
	return true;
}

static void _GBVLPDeinit(struct mCore* core) {
	struct GBCore* gbcore = (struct GBCore*) core;
	if (gbcore->logContext) {
		mVideoLogContextDestroy(core, gbcore->logContext);
	}
	_GBCoreDeinit(core);
}

static void _GBVLPReset(struct mCore* core) {
	struct GBCore* gbcore = (struct GBCore*) core;
	struct GB* gb = (struct GB*) core->board;
	if (gb->video.renderer == &gbcore->proxyRenderer.d) {
		GBVideoProxyRendererUnshim(&gb->video, &gbcore->proxyRenderer);
	} else if (gbcore->renderer.outputBuffer) {
		struct GBVideoRenderer* renderer = &gbcore->renderer.d;
		GBVideoAssociateRenderer(&gb->video, renderer);
	}

	LR35902Reset(core->cpu);
	mVideoLogContextRewind(gbcore->logContext, core);
	GBVideoProxyRendererShim(&gb->video, &gbcore->proxyRenderer);

	// Make sure CPU loop never spins
	GBHalt(gb->cpu);
	gb->memory.ie = 0;
	gb->memory.ime = false;
}

static bool _GBVLPLoadROM(struct mCore* core, struct VFile* vf) {
	struct GBCore* gbcore = (struct GBCore*) core;
	gbcore->logContext = mVideoLogContextCreate(NULL);
	if (!mVideoLogContextLoad(gbcore->logContext, vf)) {
		mVideoLogContextDestroy(core, gbcore->logContext);
		gbcore->logContext = NULL;
		return false;
	}
	mVideoLoggerAttachChannel(gbcore->proxyRenderer.logger, gbcore->logContext, 0);
	return true;
}

static bool _GBVLPLoadState(struct mCore* core, const void* buffer) {
	struct GB* gb = (struct GB*) core->board;
	const struct GBSerializedState* state = buffer;

	gb->timing.root = NULL;
	gb->model = state->model;

	gb->cpu->pc = GB_BASE_HRAM;
	gb->cpu->memory.setActiveRegion(gb->cpu, gb->cpu->pc);

	GBVideoDeserialize(&gb->video, state);
	GBIODeserialize(gb, state);
	GBAudioReset(&gb->audio);

	// Make sure CPU loop never spins
	GBHalt(gb->cpu);
	gb->memory.ie = 0;
	gb->memory.ime = false;

	return true;
}

static bool _returnTrue(struct VFile* vf) {
	UNUSED(vf);
	return true;
}

struct mCore* GBVideoLogPlayerCreate(void) {
	struct mCore* core = GBCoreCreate();
	core->init = _GBVLPInit;
	core->deinit = _GBVLPDeinit;
	core->reset = _GBVLPReset;
	core->loadROM = _GBVLPLoadROM;
	core->loadState = _GBVLPLoadState;
	core->isROM = _returnTrue;
	return core;
}
#else
struct mCore* GBVideoLogPlayerCreate(void) {
	return false;
}
#endif<|MERGE_RESOLUTION|>--- conflicted
+++ resolved
@@ -29,11 +29,7 @@
 #include <mgba/internal/gba/input.h>
 #endif
 
-<<<<<<< HEAD
-const static struct mCoreChannelInfo _GBVideoLayers[] = {
-=======
 static const struct mCoreChannelInfo _GBVideoLayers[] = {
->>>>>>> 97e2004f
 	{ 0, "bg", "Background", NULL },
 	{ 1, "obj", "Objects", NULL },
 	{ 2, "win", "Window", NULL },
