/* Copyright (c) 2013-2016 Jeffrey Pfau
 *
 * This Source Code Form is subject to the terms of the Mozilla Public
 * License, v. 2.0. If a copy of the MPL was not distributed with this
 * file, You can obtain one at http://mozilla.org/MPL/2.0/. */
#include <mgba/internal/arm/arm.h>

#include <mgba/internal/arm/isa-arm.h>
#include <mgba/internal/arm/isa-inlines.h>
#include <mgba/internal/arm/isa-thumb.h>

static inline enum RegisterBank _ARMSelectBank(enum PrivilegeMode);

void ARMSetPrivilegeMode(struct ARMCore* cpu, enum PrivilegeMode mode) {
	if (mode == cpu->privilegeMode) {
		// Not switching modes after all
		return;
	}

	enum RegisterBank newBank = _ARMSelectBank(mode);
	enum RegisterBank oldBank = _ARMSelectBank(cpu->privilegeMode);
	if (newBank != oldBank) {
		// Switch banked registers
		if (mode == MODE_FIQ || cpu->privilegeMode == MODE_FIQ) {
			int oldFIQBank = oldBank == BANK_FIQ;
			int newFIQBank = newBank == BANK_FIQ;
			cpu->bankedRegisters[oldFIQBank][2] = cpu->gprs[8];
			cpu->bankedRegisters[oldFIQBank][3] = cpu->gprs[9];
			cpu->bankedRegisters[oldFIQBank][4] = cpu->gprs[10];
			cpu->bankedRegisters[oldFIQBank][5] = cpu->gprs[11];
			cpu->bankedRegisters[oldFIQBank][6] = cpu->gprs[12];
			cpu->gprs[8] = cpu->bankedRegisters[newFIQBank][2];
			cpu->gprs[9] = cpu->bankedRegisters[newFIQBank][3];
			cpu->gprs[10] = cpu->bankedRegisters[newFIQBank][4];
			cpu->gprs[11] = cpu->bankedRegisters[newFIQBank][5];
			cpu->gprs[12] = cpu->bankedRegisters[newFIQBank][6];
		}
		cpu->bankedRegisters[oldBank][0] = cpu->gprs[ARM_SP];
		cpu->bankedRegisters[oldBank][1] = cpu->gprs[ARM_LR];
		cpu->gprs[ARM_SP] = cpu->bankedRegisters[newBank][0];
		cpu->gprs[ARM_LR] = cpu->bankedRegisters[newBank][1];

		cpu->bankedSPSRs[oldBank] = cpu->spsr.packed;
		cpu->spsr.packed = cpu->bankedSPSRs[newBank];
	}
	cpu->privilegeMode = mode;
}

static inline enum RegisterBank _ARMSelectBank(enum PrivilegeMode mode) {
	switch (mode) {
	case MODE_USER:
	case MODE_SYSTEM:
		// No banked registers
		return BANK_NONE;
	case MODE_FIQ:
		return BANK_FIQ;
	case MODE_IRQ:
		return BANK_IRQ;
	case MODE_SUPERVISOR:
		return BANK_SUPERVISOR;
	case MODE_ABORT:
		return BANK_ABORT;
	case MODE_UNDEFINED:
		return BANK_UNDEFINED;
	default:
		// This should be unreached
		return BANK_NONE;
	}
}

void ARMInit(struct ARMCore* cpu) {
	memset(&cpu->cp15, 0, sizeof(cpu->cp15));
	cpu->master->init(cpu, cpu->master);
	size_t i;
	for (i = 0; i < cpu->numComponents; ++i) {
		if (cpu->components[i] && cpu->components[i]->init) {
			cpu->components[i]->init(cpu, cpu->components[i]);
		}
	}
}

void ARMDeinit(struct ARMCore* cpu) {
	if (cpu->master->deinit) {
		cpu->master->deinit(cpu->master);
	}
	size_t i;
	for (i = 0; i < cpu->numComponents; ++i) {
		if (cpu->components[i] && cpu->components[i]->deinit) {
			cpu->components[i]->deinit(cpu->components[i]);
		}
	}
}

void ARMSetComponents(struct ARMCore* cpu, struct mCPUComponent* master, int extra, struct mCPUComponent** extras) {
	cpu->master = master;
	cpu->numComponents = extra;
	cpu->components = extras;
}

void ARMHotplugAttach(struct ARMCore* cpu, size_t slot) {
	if (slot >= cpu->numComponents) {
		return;
	}
	cpu->components[slot]->init(cpu, cpu->components[slot]);
}

void ARMHotplugDetach(struct ARMCore* cpu, size_t slot) {
	if (slot >= cpu->numComponents) {
		return;
	}
	cpu->components[slot]->deinit(cpu->components[slot]);
}

void ARMReset(struct ARMCore* cpu) {
	int i;
	for (i = 0; i < 16; ++i) {
		cpu->gprs[i] = 0;
	}
	if (ARMControlRegIsVE(cpu->cp15.r1.c0)) {
		cpu->gprs[ARM_PC] = 0xFFFF0000;
	}

	for (i = 0; i < 6; ++i) {
		cpu->bankedRegisters[i][0] = 0;
		cpu->bankedRegisters[i][1] = 0;
		cpu->bankedRegisters[i][2] = 0;
		cpu->bankedRegisters[i][3] = 0;
		cpu->bankedRegisters[i][4] = 0;
		cpu->bankedRegisters[i][5] = 0;
		cpu->bankedRegisters[i][6] = 0;
		cpu->bankedSPSRs[i] = 0;
	}

	cpu->privilegeMode = MODE_SYSTEM;
	cpu->cpsr.packed = MODE_SYSTEM;
	cpu->spsr.packed = 0;

	cpu->shifterOperand = 0;
	cpu->shifterCarryOut = 0;

	cpu->executionMode = MODE_THUMB;
	_ARMSetMode(cpu, MODE_ARM);
	ARMWritePC(cpu);

	cpu->cycles = 0;
	cpu->nextEvent = 0;
	cpu->halted = 0;

	cpu->irqh.reset(cpu);
}

void ARMRaiseIRQ(struct ARMCore* cpu) {
	if (cpu->cpsr.i) {
		return;
	}
	union PSR cpsr = cpu->cpsr;
	int instructionWidth;
	if (cpu->executionMode == MODE_THUMB) {
		instructionWidth = WORD_SIZE_THUMB;
	} else {
		instructionWidth = WORD_SIZE_ARM;
	}
	ARMSetPrivilegeMode(cpu, MODE_IRQ);
	cpu->cpsr.priv = MODE_IRQ;
	cpu->gprs[ARM_LR] = cpu->gprs[ARM_PC] - instructionWidth + WORD_SIZE_ARM;
	cpu->gprs[ARM_PC] = BASE_IRQ;
<<<<<<< HEAD
	if (ARMControlRegIsVE(cpu->cp15.r1.c0)) {
		cpu->gprs[ARM_PC] |= 0xFFFF0000;
	}
	int currentCycles = 0;
	ARM_WRITE_PC;
=======
>>>>>>> c1eb1e5a
	_ARMSetMode(cpu, MODE_ARM);
	cpu->cycles += ARMWritePC(cpu);
	cpu->spsr = cpsr;
	cpu->cpsr.i = 1;
	cpu->halted = 0;
}

void ARMRaiseSWI(struct ARMCore* cpu) {
	union PSR cpsr = cpu->cpsr;
	int instructionWidth;
	if (cpu->executionMode == MODE_THUMB) {
		instructionWidth = WORD_SIZE_THUMB;
	} else {
		instructionWidth = WORD_SIZE_ARM;
	}
	ARMSetPrivilegeMode(cpu, MODE_SUPERVISOR);
	cpu->cpsr.priv = MODE_SUPERVISOR;
	cpu->gprs[ARM_LR] = cpu->gprs[ARM_PC] - instructionWidth;
	cpu->gprs[ARM_PC] = BASE_SWI;
<<<<<<< HEAD
	if (ARMControlRegIsVE(cpu->cp15.r1.c0)) {
		cpu->gprs[ARM_PC] |= 0xFFFF0000;
	}
	int currentCycles = 0;
	ARM_WRITE_PC;
=======
>>>>>>> c1eb1e5a
	_ARMSetMode(cpu, MODE_ARM);
	cpu->cycles += ARMWritePC(cpu);
	cpu->spsr = cpsr;
	cpu->cpsr.i = 1;
}

void ARMRaiseUndefined(struct ARMCore* cpu) {
	union PSR cpsr = cpu->cpsr;
	int instructionWidth;
	if (cpu->executionMode == MODE_THUMB) {
		instructionWidth = WORD_SIZE_THUMB;
	} else {
		instructionWidth = WORD_SIZE_ARM;
	}
	ARMSetPrivilegeMode(cpu, MODE_UNDEFINED);
	cpu->cpsr.priv = MODE_UNDEFINED;
	cpu->gprs[ARM_LR] = cpu->gprs[ARM_PC] - instructionWidth;
	cpu->gprs[ARM_PC] = BASE_UNDEF;
<<<<<<< HEAD
	if (ARMControlRegIsVE(cpu->cp15.r1.c0)) {
		cpu->gprs[ARM_PC] |= 0xFFFF0000;
	}
	int currentCycles = 0;
	ARM_WRITE_PC;
=======
>>>>>>> c1eb1e5a
	_ARMSetMode(cpu, MODE_ARM);
	cpu->cycles += ARMWritePC(cpu);
	cpu->spsr = cpsr;
	cpu->cpsr.i = 1;
}

void ARMHalt(struct ARMCore* cpu) {
	cpu->nextEvent = cpu->cycles;
	cpu->halted = 1;
}

#define ARM_IMPLEMENT(VERSION) \
	static inline void ARM ## VERSION ## Step(struct ARMCore* cpu) { \
		uint32_t opcode = cpu->prefetch[0]; \
		cpu->prefetch[0] = cpu->prefetch[1]; \
		cpu->gprs[ARM_PC] += WORD_SIZE_ARM; \
		LOAD_32(cpu->prefetch[1], cpu->gprs[ARM_PC] & cpu->memory.activeMask, cpu->memory.activeRegion); \
		\
		ARMInstruction instruction; \
		unsigned condition = opcode >> 28; \
		if (condition != 0xE) { \
			bool conditionMet = false; \
			switch (condition) { \
			case 0x0: \
				conditionMet = ARM_COND_EQ; \
				break; \
			case 0x1: \
				conditionMet = ARM_COND_NE; \
				break; \
			case 0x2: \
				conditionMet = ARM_COND_CS; \
				break; \
			case 0x3: \
				conditionMet = ARM_COND_CC; \
				break; \
			case 0x4: \
				conditionMet = ARM_COND_MI; \
				break; \
			case 0x5: \
				conditionMet = ARM_COND_PL; \
				break; \
			case 0x6: \
				conditionMet = ARM_COND_VS; \
				break; \
			case 0x7: \
				conditionMet = ARM_COND_VC; \
				break; \
			case 0x8: \
				conditionMet = ARM_COND_HI; \
				break; \
			case 0x9: \
				conditionMet = ARM_COND_LS; \
				break; \
			case 0xA: \
				conditionMet = ARM_COND_GE; \
				break; \
			case 0xB: \
				conditionMet = ARM_COND_LT; \
				break; \
			case 0xC: \
				conditionMet = ARM_COND_GT; \
				break; \
			case 0xD: \
				conditionMet = ARM_COND_LE; \
				break; \
			default: \
				instruction = _arm ## VERSION ## FTable[((opcode >> 16) & 0xFF0) | ((opcode >> 4) & 0x00F)]; \
				instruction(cpu, opcode); \
				return; \
			} \
			if (!conditionMet) { \
				cpu->cycles += ARM_PREFETCH_CYCLES; \
				return; \
			} \
		} \
		instruction = _arm ## VERSION ## Table[((opcode >> 16) & 0xFF0) | ((opcode >> 4) & 0x00F)]; \
		instruction(cpu, opcode); \
	} \
	\
	static inline void Thumb ## VERSION ## Step(struct ARMCore* cpu) { \
		uint32_t opcode = cpu->prefetch[0]; \
		cpu->prefetch[0] = cpu->prefetch[1]; \
		cpu->gprs[ARM_PC] += WORD_SIZE_THUMB; \
		LOAD_16(cpu->prefetch[1], cpu->gprs[ARM_PC] & cpu->memory.activeMask, cpu->memory.activeRegion); \
		ThumbInstruction instruction = _thumb ## VERSION ## Table[opcode >> 6]; \
		instruction(cpu, opcode); \
	} \
	\
	void ARM ## VERSION ## Run(struct ARMCore* cpu) { \
		if (cpu->cycles < cpu->nextEvent) { \
			if (cpu->executionMode == MODE_THUMB) { \
				Thumb ## VERSION ## Step(cpu); \
			} else { \
				ARM ## VERSION ## Step(cpu); \
			} \
		} \
		if (cpu->cycles >= cpu->nextEvent) { \
			cpu->irqh.processEvents(cpu); \
		} \
	} \
	\
	void ARM ## VERSION ## RunLoop(struct ARMCore* cpu) { \
		if (cpu->executionMode == MODE_THUMB) { \
			while (cpu->cycles < cpu->nextEvent) { \
				Thumb ## VERSION ## Step(cpu); \
			} \
		} else { \
			while (cpu->cycles < cpu->nextEvent) { \
				ARM ## VERSION ## Step(cpu); \
			} \
		} \
		cpu->irqh.processEvents(cpu); \
	}

ARM_IMPLEMENT(v4)
ARM_IMPLEMENT(v5)

void ARMRunFake(struct ARMCore* cpu, uint32_t opcode) {
	if (cpu->executionMode == MODE_ARM) {
		cpu->gprs[ARM_PC] -= WORD_SIZE_ARM;
	} else {
		cpu->gprs[ARM_PC] -= WORD_SIZE_THUMB;
	}
	cpu->prefetch[1] = cpu->prefetch[0];
	cpu->prefetch[0] = opcode;
}<|MERGE_RESOLUTION|>--- conflicted
+++ resolved
@@ -164,14 +164,9 @@
 	cpu->cpsr.priv = MODE_IRQ;
 	cpu->gprs[ARM_LR] = cpu->gprs[ARM_PC] - instructionWidth + WORD_SIZE_ARM;
 	cpu->gprs[ARM_PC] = BASE_IRQ;
-<<<<<<< HEAD
 	if (ARMControlRegIsVE(cpu->cp15.r1.c0)) {
 		cpu->gprs[ARM_PC] |= 0xFFFF0000;
 	}
-	int currentCycles = 0;
-	ARM_WRITE_PC;
-=======
->>>>>>> c1eb1e5a
 	_ARMSetMode(cpu, MODE_ARM);
 	cpu->cycles += ARMWritePC(cpu);
 	cpu->spsr = cpsr;
@@ -191,14 +186,9 @@
 	cpu->cpsr.priv = MODE_SUPERVISOR;
 	cpu->gprs[ARM_LR] = cpu->gprs[ARM_PC] - instructionWidth;
 	cpu->gprs[ARM_PC] = BASE_SWI;
-<<<<<<< HEAD
 	if (ARMControlRegIsVE(cpu->cp15.r1.c0)) {
 		cpu->gprs[ARM_PC] |= 0xFFFF0000;
 	}
-	int currentCycles = 0;
-	ARM_WRITE_PC;
-=======
->>>>>>> c1eb1e5a
 	_ARMSetMode(cpu, MODE_ARM);
 	cpu->cycles += ARMWritePC(cpu);
 	cpu->spsr = cpsr;
@@ -217,14 +207,9 @@
 	cpu->cpsr.priv = MODE_UNDEFINED;
 	cpu->gprs[ARM_LR] = cpu->gprs[ARM_PC] - instructionWidth;
 	cpu->gprs[ARM_PC] = BASE_UNDEF;
-<<<<<<< HEAD
 	if (ARMControlRegIsVE(cpu->cp15.r1.c0)) {
 		cpu->gprs[ARM_PC] |= 0xFFFF0000;
 	}
-	int currentCycles = 0;
-	ARM_WRITE_PC;
-=======
->>>>>>> c1eb1e5a
 	_ARMSetMode(cpu, MODE_ARM);
 	cpu->cycles += ARMWritePC(cpu);
 	cpu->spsr = cpsr;
