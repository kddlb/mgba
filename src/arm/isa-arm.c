/* Copyright (c) 2013-2014 Jeffrey Pfau
 *
 * This Source Code Form is subject to the terms of the Mozilla Public
 * License, v. 2.0. If a copy of the MPL was not distributed with this
 * file, You can obtain one at http://mozilla.org/MPL/2.0/. */
#include <mgba/internal/arm/isa-arm.h>

#include <mgba/internal/arm/arm.h>
#include <mgba/internal/arm/emitter-arm.h>
#include <mgba/internal/arm/isa-inlines.h>
#include <mgba-util/math.h>

#define PSR_USER_MASK   0xF0000000
#define PSR_PRIV_MASK   0x000000CF
#define PSR_STATE_MASK  0x00000020

// Addressing mode 1
static inline void _shiftLSL(struct ARMCore* cpu, uint32_t opcode) {
	int rm = opcode & 0x0000000F;
	if (opcode & 0x00000010) {
		int rs = (opcode >> 8) & 0x0000000F;
		++cpu->cycles;
		int shift = cpu->gprs[rs];
		if (rs == ARM_PC) {
			shift += 4;
		}
		shift &= 0xFF;
		int32_t shiftVal = cpu->gprs[rm];
		if (rm == ARM_PC) {
			shiftVal += 4;
		}
		if (!shift) {
			cpu->shifterOperand = shiftVal;
			cpu->shifterCarryOut = cpu->cpsr.c;
		} else if (shift < 32) {
			cpu->shifterOperand = shiftVal << shift;
			cpu->shifterCarryOut = (shiftVal >> (32 - shift)) & 1;
		} else if (shift == 32) {
			cpu->shifterOperand = 0;
			cpu->shifterCarryOut = shiftVal & 1;
		} else {
			cpu->shifterOperand = 0;
			cpu->shifterCarryOut = 0;
		}
	} else {
		int immediate = (opcode & 0x00000F80) >> 7;
		if (!immediate) {
			cpu->shifterOperand = cpu->gprs[rm];
			cpu->shifterCarryOut = cpu->cpsr.c;
		} else {
			cpu->shifterOperand = cpu->gprs[rm] << immediate;
			cpu->shifterCarryOut = (cpu->gprs[rm] >> (32 - immediate)) & 1;
		}
	}
}

static inline void _shiftLSR(struct ARMCore* cpu, uint32_t opcode) {
	int rm = opcode & 0x0000000F;
	if (opcode & 0x00000010) {
		int rs = (opcode >> 8) & 0x0000000F;
		++cpu->cycles;
		int shift = cpu->gprs[rs];
		if (rs == ARM_PC) {
			shift += 4;
		}
		shift &= 0xFF;
		uint32_t shiftVal = cpu->gprs[rm];
		if (rm == ARM_PC) {
			shiftVal += 4;
		}
		if (!shift) {
			cpu->shifterOperand = shiftVal;
			cpu->shifterCarryOut = cpu->cpsr.c;
		} else if (shift < 32) {
			cpu->shifterOperand = shiftVal >> shift;
			cpu->shifterCarryOut = (shiftVal >> (shift - 1)) & 1;
		} else if (shift == 32) {
			cpu->shifterOperand = 0;
			cpu->shifterCarryOut = shiftVal >> 31;
		} else {
			cpu->shifterOperand = 0;
			cpu->shifterCarryOut = 0;
		}
	} else {
		int immediate = (opcode & 0x00000F80) >> 7;
		if (immediate) {
			cpu->shifterOperand = ((uint32_t) cpu->gprs[rm]) >> immediate;
			cpu->shifterCarryOut = (cpu->gprs[rm] >> (immediate - 1)) & 1;
		} else {
			cpu->shifterOperand = 0;
			cpu->shifterCarryOut = ARM_SIGN(cpu->gprs[rm]);
		}
	}
}

static inline void _shiftASR(struct ARMCore* cpu, uint32_t opcode) {
	int rm = opcode & 0x0000000F;
	if (opcode & 0x00000010) {
		int rs = (opcode >> 8) & 0x0000000F;
		++cpu->cycles;
		int shift = cpu->gprs[rs];
		if (rs == ARM_PC) {
			shift += 4;
		}
		shift &= 0xFF;
		int shiftVal =  cpu->gprs[rm];
		if (rm == ARM_PC) {
			shiftVal += 4;
		}
		if (!shift) {
			cpu->shifterOperand = shiftVal;
			cpu->shifterCarryOut = cpu->cpsr.c;
		} else if (shift < 32) {
			cpu->shifterOperand = shiftVal >> shift;
			cpu->shifterCarryOut = (shiftVal >> (shift - 1)) & 1;
		} else if (cpu->gprs[rm] >> 31) {
			cpu->shifterOperand = 0xFFFFFFFF;
			cpu->shifterCarryOut = 1;
		} else {
			cpu->shifterOperand = 0;
			cpu->shifterCarryOut = 0;
		}
	} else {
		int immediate = (opcode & 0x00000F80) >> 7;
		if (immediate) {
			cpu->shifterOperand = cpu->gprs[rm] >> immediate;
			cpu->shifterCarryOut = (cpu->gprs[rm] >> (immediate - 1)) & 1;
		} else {
			cpu->shifterCarryOut = ARM_SIGN(cpu->gprs[rm]);
			cpu->shifterOperand = cpu->shifterCarryOut;
		}
	}
}

static inline void _shiftROR(struct ARMCore* cpu, uint32_t opcode) {
	int rm = opcode & 0x0000000F;
	if (opcode & 0x00000010) {
		int rs = (opcode >> 8) & 0x0000000F;
		++cpu->cycles;
		int shift = cpu->gprs[rs];
		if (rs == ARM_PC) {
			shift += 4;
		}
		shift &= 0xFF;
		int shiftVal =  cpu->gprs[rm];
		if (rm == ARM_PC) {
			shiftVal += 4;
		}
		int rotate = shift & 0x1F;
		if (!shift) {
			cpu->shifterOperand = shiftVal;
			cpu->shifterCarryOut = cpu->cpsr.c;
		} else if (rotate) {
			cpu->shifterOperand = ROR(shiftVal, rotate);
			cpu->shifterCarryOut = (shiftVal >> (rotate - 1)) & 1;
		} else {
			cpu->shifterOperand = shiftVal;
			cpu->shifterCarryOut = ARM_SIGN(shiftVal);
		}
	} else {
		int immediate = (opcode & 0x00000F80) >> 7;
		if (immediate) {
			cpu->shifterOperand = ROR(cpu->gprs[rm], immediate);
			cpu->shifterCarryOut = (cpu->gprs[rm] >> (immediate - 1)) & 1;
		} else {
			// RRX
			cpu->shifterOperand = (cpu->cpsr.c << 31) | (((uint32_t) cpu->gprs[rm]) >> 1);
			cpu->shifterCarryOut = cpu->gprs[rm] & 0x00000001;
		}
	}
}

static inline void _immediate(struct ARMCore* cpu, uint32_t opcode) {
	int rotate = (opcode & 0x00000F00) >> 7;
	int immediate = opcode & 0x000000FF;
	if (!rotate) {
		cpu->shifterOperand = immediate;
		cpu->shifterCarryOut = cpu->cpsr.c;
	} else {
		cpu->shifterOperand = ROR(immediate, rotate);
		cpu->shifterCarryOut = ARM_SIGN(cpu->shifterOperand);
	}
}

// Instruction definitions
// Beware pre-processor antics

ATTRIBUTE_NOINLINE static void _additionS(struct ARMCore* cpu, int32_t m, int32_t n, int32_t d) {
	cpu->cpsr.n = ARM_SIGN(d);
	cpu->cpsr.z = !d;
	cpu->cpsr.c = ARM_CARRY_FROM(m, n, d);
	cpu->cpsr.v = ARM_V_ADDITION(m, n, d);
}

ATTRIBUTE_NOINLINE static void _subtractionS(struct ARMCore* cpu, int32_t m, int32_t n, int32_t d) {
	cpu->cpsr.n = ARM_SIGN(d);
	cpu->cpsr.z = !d;
	cpu->cpsr.c = ARM_BORROW_FROM(m, n, d);
	cpu->cpsr.v = ARM_V_SUBTRACTION(m, n, d);
}

ATTRIBUTE_NOINLINE static void _neutralS(struct ARMCore* cpu, int32_t d) {
	cpu->cpsr.n = ARM_SIGN(d);
	cpu->cpsr.z = !d; \
	cpu->cpsr.c = cpu->shifterCarryOut; \
}

#define ARM_ADDITION_S(M, N, D) \
	if (rd == ARM_PC && _ARMModeHasSPSR(cpu->cpsr.priv)) { \
		cpu->cpsr = cpu->spsr; \
		_ARMReadCPSR(cpu); \
	} else { \
		_additionS(cpu, M, N, D); \
	}

#define ARM_SUBTRACTION_S(M, N, D) \
	if (rd == ARM_PC && _ARMModeHasSPSR(cpu->cpsr.priv)) { \
		cpu->cpsr = cpu->spsr; \
		_ARMReadCPSR(cpu); \
	} else { \
		_subtractionS(cpu, M, N, D); \
	}

#define ARM_SUBTRACTION_CARRY_S(M, N, D, C) \
	if (rd == ARM_PC && _ARMModeHasSPSR(cpu->cpsr.priv)) { \
		cpu->cpsr = cpu->spsr; \
		_ARMReadCPSR(cpu); \
	} else { \
		cpu->cpsr.n = ARM_SIGN(D); \
		cpu->cpsr.z = !(D); \
		cpu->cpsr.c = ARM_BORROW_FROM_CARRY(M, N, D, C); \
		cpu->cpsr.v = ARM_V_SUBTRACTION(M, N, D); \
	}

#define ARM_NEUTRAL_S(M, N, D) \
	if (rd == ARM_PC && _ARMModeHasSPSR(cpu->cpsr.priv)) { \
		cpu->cpsr = cpu->spsr; \
		_ARMReadCPSR(cpu); \
	} else { \
		_neutralS(cpu, D); \
	}

#define ARM_NEUTRAL_HI_S(DLO, DHI) \
	cpu->cpsr.n = ARM_SIGN(DHI); \
	cpu->cpsr.z = !((DHI) | (DLO));

#define ADDR_MODE_2_I_TEST (opcode & 0x00000F80)
#define ADDR_MODE_2_I ((opcode & 0x00000F80) >> 7)
#define ADDR_MODE_2_ADDRESS (address)
#define ADDR_MODE_2_RN (cpu->gprs[rn])
#define ADDR_MODE_2_RM (cpu->gprs[rm])
#define ADDR_MODE_2_IMMEDIATE (opcode & 0x00000FFF)
#define ADDR_MODE_2_INDEX(U_OP, M) (cpu->gprs[rn] U_OP M)
#define ADDR_MODE_2_WRITEBACK(ADDR) \
	cpu->gprs[rn] = ADDR; \
	if (UNLIKELY(rn == ARM_PC)) { \
		currentCycles += ARMWritePC(cpu); \
	}

#define ADDR_MODE_2_LSL (cpu->gprs[rm] << ADDR_MODE_2_I)
#define ADDR_MODE_2_LSR (ADDR_MODE_2_I_TEST ? ((uint32_t) cpu->gprs[rm]) >> ADDR_MODE_2_I : 0)
#define ADDR_MODE_2_ASR (ADDR_MODE_2_I_TEST ? ((int32_t) cpu->gprs[rm]) >> ADDR_MODE_2_I : ((int32_t) cpu->gprs[rm]) >> 31)
#define ADDR_MODE_2_ROR (ADDR_MODE_2_I_TEST ? ROR(cpu->gprs[rm], ADDR_MODE_2_I) : (cpu->cpsr.c << 31) | (((uint32_t) cpu->gprs[rm]) >> 1))

#define ADDR_MODE_3_ADDRESS ADDR_MODE_2_ADDRESS
#define ADDR_MODE_3_RN ADDR_MODE_2_RN
#define ADDR_MODE_3_RM ADDR_MODE_2_RM
#define ADDR_MODE_3_IMMEDIATE (((opcode & 0x00000F00) >> 4) | (opcode & 0x0000000F))
#define ADDR_MODE_3_INDEX(U_OP, M) ADDR_MODE_2_INDEX(U_OP, M)
#define ADDR_MODE_3_WRITEBACK(ADDR) ADDR_MODE_2_WRITEBACK(ADDR)
#define ADDR_MODE_3_WRITEBACK_64(ADDR) ADDR_MODE_2_WRITEBACK(ADDR + 4)

#define ADDR_MODE_4_WRITEBACK_LDM \
		if (!((1 << rn) & rs)) { \
			cpu->gprs[rn] = address; \
		}

#define ADDR_MODE_4_WRITEBACK_LDMv5 \
		if (!((1 << rn) & rs) || !(((1 << rn) - 1) & rs)) { \
			cpu->gprs[rn] = address; \
		}

#define ADDR_MODE_4_WRITEBACK_STM cpu->gprs[rn] = address;

#define ARM_LOAD_POST_BODY \
	currentCycles += cpu->memory.activeNonseqCycles32 - cpu->memory.activeSeqCycles32; \
	if (rd == ARM_PC) { \
		currentCycles += ARMWritePC(cpu); \
	}

#define ARM_LOAD_POST_BODY_v5 \
	currentCycles += cpu->memory.activeNonseqCycles32 - cpu->memory.activeSeqCycles32; \
	if (rd == ARM_PC) { \
		_ARMSetMode(cpu, cpu->gprs[ARM_PC] & 0x00000001); \
		cpu->gprs[ARM_PC] &= 0xFFFFFFFE; \
		if (cpu->executionMode == MODE_THUMB) { \
			THUMB_WRITE_PC; \
		} else { \
			ARM_WRITE_PC; \
		} \
	}

#define ARM_STORE_POST_BODY \
	currentCycles += cpu->memory.activeNonseqCycles32 - cpu->memory.activeSeqCycles32;

#define DEFINE_INSTRUCTION_ARM(NAME, BODY) \
	static void _ARMInstruction ## NAME (struct ARMCore* cpu, uint32_t opcode) { \
		int currentCycles = ARM_PREFETCH_CYCLES; \
		BODY; \
		cpu->cycles += currentCycles; \
	}

#define DEFINE_ALU_INSTRUCTION_EX_ARM(NAME, S_BODY, SHIFTER, BODY) \
	DEFINE_INSTRUCTION_ARM(NAME, \
		int rd = (opcode >> 12) & 0xF; \
		int rn = (opcode >> 16) & 0xF; \
		UNUSED(rn); \
		SHIFTER(cpu, opcode); \
		BODY; \
		S_BODY; \
		if (rd == ARM_PC) { \
			if (cpu->executionMode == MODE_ARM) { \
				currentCycles += ARMWritePC(cpu); \
			} else { \
				currentCycles += ThumbWritePC(cpu); \
			} \
		})

#define DEFINE_ALU_INSTRUCTION_ARM(NAME, S_BODY, BODY) \
	DEFINE_ALU_INSTRUCTION_EX_ARM(NAME ## _LSL, , _shiftLSL, BODY) \
	DEFINE_ALU_INSTRUCTION_EX_ARM(NAME ## S_LSL, S_BODY, _shiftLSL, BODY) \
	DEFINE_ALU_INSTRUCTION_EX_ARM(NAME ## _LSR, , _shiftLSR, BODY) \
	DEFINE_ALU_INSTRUCTION_EX_ARM(NAME ## S_LSR, S_BODY, _shiftLSR, BODY) \
	DEFINE_ALU_INSTRUCTION_EX_ARM(NAME ## _ASR, , _shiftASR, BODY) \
	DEFINE_ALU_INSTRUCTION_EX_ARM(NAME ## S_ASR, S_BODY, _shiftASR, BODY) \
	DEFINE_ALU_INSTRUCTION_EX_ARM(NAME ## _ROR, , _shiftROR, BODY) \
	DEFINE_ALU_INSTRUCTION_EX_ARM(NAME ## S_ROR, S_BODY, _shiftROR, BODY) \
	DEFINE_ALU_INSTRUCTION_EX_ARM(NAME ## I, , _immediate, BODY) \
	DEFINE_ALU_INSTRUCTION_EX_ARM(NAME ## SI, S_BODY, _immediate, BODY)

#define DEFINE_ALU_INSTRUCTION_S_ONLY_ARM(NAME, S_BODY, BODY) \
	DEFINE_ALU_INSTRUCTION_EX_ARM(NAME ## _LSL, S_BODY, _shiftLSL, BODY) \
	DEFINE_ALU_INSTRUCTION_EX_ARM(NAME ## _LSR, S_BODY, _shiftLSR, BODY) \
	DEFINE_ALU_INSTRUCTION_EX_ARM(NAME ## _ASR, S_BODY, _shiftASR, BODY) \
	DEFINE_ALU_INSTRUCTION_EX_ARM(NAME ## _ROR, S_BODY, _shiftROR, BODY) \
	DEFINE_ALU_INSTRUCTION_EX_ARM(NAME ## I, S_BODY, _immediate, BODY)

#define DEFINE_MULTIPLY_INSTRUCTION_EX_ARM(NAME, BODY, S_BODY) \
	DEFINE_INSTRUCTION_ARM(NAME, \
		int rd = (opcode >> 16) & 0xF; \
		int rs = (opcode >> 8) & 0xF; \
		int rm = opcode & 0xF; \
		if (rd == ARM_PC) { \
			return; \
		} \
		ARM_WAIT_MUL(cpu->gprs[rs]); \
		BODY; \
		S_BODY; \
		currentCycles += cpu->memory.activeNonseqCycles32 - cpu->memory.activeSeqCycles32)

#define DEFINE_MULTIPLY_INSTRUCTION_2_EX_ARM(NAME, BODY, S_BODY, WAIT) \
	DEFINE_INSTRUCTION_ARM(NAME, \
		int rd = (opcode >> 12) & 0xF; \
		int rdHi = (opcode >> 16) & 0xF; \
		int rs = (opcode >> 8) & 0xF; \
		int rm = opcode & 0xF; \
		if (rdHi == ARM_PC || rd == ARM_PC) { \
			return; \
		} \
		currentCycles += cpu->memory.stall(cpu, WAIT); \
		BODY; \
		S_BODY; \
		currentCycles += cpu->memory.activeNonseqCycles32 - cpu->memory.activeSeqCycles32)

#define DEFINE_MULTIPLY_INSTRUCTION_ARM(NAME, BODY, S_BODY) \
	DEFINE_MULTIPLY_INSTRUCTION_EX_ARM(NAME, BODY, ) \
	DEFINE_MULTIPLY_INSTRUCTION_EX_ARM(NAME ## S, BODY, S_BODY)

#define DEFINE_MULTIPLY_INSTRUCTION_2_ARM(NAME, BODY, S_BODY, WAIT) \
	DEFINE_MULTIPLY_INSTRUCTION_2_EX_ARM(NAME, BODY, , WAIT) \
	DEFINE_MULTIPLY_INSTRUCTION_2_EX_ARM(NAME ## S, BODY, S_BODY, WAIT)

#define DEFINE_MULTIPLY_INSTRUCTION_3_ARM(NAME, BODY) \
	DEFINE_INSTRUCTION_ARM(NAME, \
		int rd = (opcode >> 16) & 0xF; \
		int rs = (opcode >> 8) & 0xF; \
		int rn = (opcode >> 12) & 0xF; \
		int rm = opcode & 0xF; \
		UNUSED(rn); \
		if (rd == ARM_PC) { \
			return; \
		} \
		/* TODO: Timing */ \
		int32_t x; \
		int32_t y; \
		BODY; \
		currentCycles += cpu->memory.activeNonseqCycles32 - cpu->memory.activeSeqCycles32)

#define DEFINE_MULTIPLY_INSTRUCTION_XY_ARM(NAME, BODY) \
	DEFINE_MULTIPLY_INSTRUCTION_3_ARM(NAME ## BB, \
		x = ARM_SXT_16(cpu->gprs[rm]); \
		y = ARM_SXT_16(cpu->gprs[rs]); \
		BODY) \
	DEFINE_MULTIPLY_INSTRUCTION_3_ARM(NAME ## BT, \
		x = ARM_SXT_16(cpu->gprs[rm]); \
		y = ARM_SXT_16(cpu->gprs[rs] >> 16); \
		BODY) \
	DEFINE_MULTIPLY_INSTRUCTION_3_ARM(NAME ## TB, \
		x = ARM_SXT_16(cpu->gprs[rm] >> 16); \
		y = ARM_SXT_16(cpu->gprs[rs]); \
		BODY) \
	DEFINE_MULTIPLY_INSTRUCTION_3_ARM(NAME ## TT, \
		x = ARM_SXT_16(cpu->gprs[rm] >> 16); \
		y = ARM_SXT_16(cpu->gprs[rs] >> 16); \
		BODY)

#define DEFINE_MULTIPLY_INSTRUCTION_WY_ARM(NAME, BODY) \
	DEFINE_MULTIPLY_INSTRUCTION_3_ARM(NAME ## B, \
		UNUSED(x); \
		y = ARM_SXT_16(cpu->gprs[rs]); \
		BODY) \
	DEFINE_MULTIPLY_INSTRUCTION_3_ARM(NAME ## T, \
		UNUSED(x); \
		y = ARM_SXT_16(cpu->gprs[rs] >> 16); \
		BODY) \

#define DEFINE_LOAD_STORE_INSTRUCTION_EX_ARM(NAME, ADDRESS, WRITEBACK, BODY) \
	DEFINE_INSTRUCTION_ARM(NAME, \
		uint32_t address; \
		int rn = (opcode >> 16) & 0xF; \
		int rd = (opcode >> 12) & 0xF; \
		int rm = opcode & 0xF; \
		UNUSED(rm); \
		address = ADDRESS; \
		WRITEBACK; \
		BODY;)

#define DEFINE_LOAD_STORE_INSTRUCTION_SHIFTER_ARM(NAME, SHIFTER, BODY) \
	DEFINE_LOAD_STORE_INSTRUCTION_EX_ARM(NAME, ADDR_MODE_2_RN, ADDR_MODE_2_WRITEBACK(ADDR_MODE_2_INDEX(-, SHIFTER)), BODY) \
	DEFINE_LOAD_STORE_INSTRUCTION_EX_ARM(NAME ## U, ADDR_MODE_2_RN, ADDR_MODE_2_WRITEBACK(ADDR_MODE_2_INDEX(+, SHIFTER)), BODY) \
	DEFINE_LOAD_STORE_INSTRUCTION_EX_ARM(NAME ## P, ADDR_MODE_2_INDEX(-, SHIFTER), , BODY) \
	DEFINE_LOAD_STORE_INSTRUCTION_EX_ARM(NAME ## PW, ADDR_MODE_2_INDEX(-, SHIFTER), ADDR_MODE_2_WRITEBACK(ADDR_MODE_2_ADDRESS), BODY) \
	DEFINE_LOAD_STORE_INSTRUCTION_EX_ARM(NAME ## PU, ADDR_MODE_2_INDEX(+, SHIFTER), , BODY) \
	DEFINE_LOAD_STORE_INSTRUCTION_EX_ARM(NAME ## PUW, ADDR_MODE_2_INDEX(+, SHIFTER), ADDR_MODE_2_WRITEBACK(ADDR_MODE_2_ADDRESS), BODY)

#define DEFINE_LOAD_STORE_INSTRUCTION_ARM(NAME, BODY) \
	DEFINE_LOAD_STORE_INSTRUCTION_SHIFTER_ARM(NAME ## _LSL_, ADDR_MODE_2_LSL, BODY) \
	DEFINE_LOAD_STORE_INSTRUCTION_SHIFTER_ARM(NAME ## _LSR_, ADDR_MODE_2_LSR, BODY) \
	DEFINE_LOAD_STORE_INSTRUCTION_SHIFTER_ARM(NAME ## _ASR_, ADDR_MODE_2_ASR, BODY) \
	DEFINE_LOAD_STORE_INSTRUCTION_SHIFTER_ARM(NAME ## _ROR_, ADDR_MODE_2_ROR, BODY) \
	DEFINE_LOAD_STORE_INSTRUCTION_EX_ARM(NAME ## I, ADDR_MODE_2_RN, ADDR_MODE_2_WRITEBACK(ADDR_MODE_2_INDEX(-, ADDR_MODE_2_IMMEDIATE)), BODY) \
	DEFINE_LOAD_STORE_INSTRUCTION_EX_ARM(NAME ## IU, ADDR_MODE_2_RN, ADDR_MODE_2_WRITEBACK(ADDR_MODE_2_INDEX(+, ADDR_MODE_2_IMMEDIATE)), BODY) \
	DEFINE_LOAD_STORE_INSTRUCTION_EX_ARM(NAME ## IP, ADDR_MODE_2_INDEX(-, ADDR_MODE_2_IMMEDIATE), , BODY) \
	DEFINE_LOAD_STORE_INSTRUCTION_EX_ARM(NAME ## IPW, ADDR_MODE_2_INDEX(-, ADDR_MODE_2_IMMEDIATE), ADDR_MODE_2_WRITEBACK(ADDR_MODE_2_ADDRESS), BODY) \
	DEFINE_LOAD_STORE_INSTRUCTION_EX_ARM(NAME ## IPU, ADDR_MODE_2_INDEX(+, ADDR_MODE_2_IMMEDIATE), , BODY) \
	DEFINE_LOAD_STORE_INSTRUCTION_EX_ARM(NAME ## IPUW, ADDR_MODE_2_INDEX(+, ADDR_MODE_2_IMMEDIATE), ADDR_MODE_2_WRITEBACK(ADDR_MODE_2_ADDRESS), BODY) \

#define DEFINE_LOAD_STORE_MODE_3_WRITEBACK_WIDTH_INSTRUCTION_ARM(NAME, BODY, WRITEBACK) \
	DEFINE_LOAD_STORE_INSTRUCTION_EX_ARM(NAME, ADDR_MODE_3_RN, WRITEBACK(ADDR_MODE_3_INDEX(-, ADDR_MODE_3_RM)), BODY) \
	DEFINE_LOAD_STORE_INSTRUCTION_EX_ARM(NAME ## U, ADDR_MODE_3_RN, WRITEBACK(ADDR_MODE_3_INDEX(+, ADDR_MODE_3_RM)), BODY) \
	DEFINE_LOAD_STORE_INSTRUCTION_EX_ARM(NAME ## P, ADDR_MODE_3_INDEX(-, ADDR_MODE_3_RM), , BODY) \
	DEFINE_LOAD_STORE_INSTRUCTION_EX_ARM(NAME ## PW, ADDR_MODE_3_INDEX(-, ADDR_MODE_3_RM), ADDR_MODE_3_WRITEBACK(ADDR_MODE_3_ADDRESS), BODY) \
	DEFINE_LOAD_STORE_INSTRUCTION_EX_ARM(NAME ## PU, ADDR_MODE_3_INDEX(+, ADDR_MODE_3_RM), , BODY) \
	DEFINE_LOAD_STORE_INSTRUCTION_EX_ARM(NAME ## PUW, ADDR_MODE_3_INDEX(+, ADDR_MODE_3_RM), ADDR_MODE_3_WRITEBACK(ADDR_MODE_3_ADDRESS), BODY) \
	DEFINE_LOAD_STORE_INSTRUCTION_EX_ARM(NAME ## I, ADDR_MODE_3_RN, WRITEBACK(ADDR_MODE_3_INDEX(-, ADDR_MODE_3_IMMEDIATE)), BODY) \
	DEFINE_LOAD_STORE_INSTRUCTION_EX_ARM(NAME ## IU, ADDR_MODE_3_RN, WRITEBACK(ADDR_MODE_3_INDEX(+, ADDR_MODE_3_IMMEDIATE)), BODY) \
	DEFINE_LOAD_STORE_INSTRUCTION_EX_ARM(NAME ## IP, ADDR_MODE_3_INDEX(-, ADDR_MODE_3_IMMEDIATE), , BODY) \
	DEFINE_LOAD_STORE_INSTRUCTION_EX_ARM(NAME ## IPW, ADDR_MODE_3_INDEX(-, ADDR_MODE_3_IMMEDIATE), ADDR_MODE_3_WRITEBACK(ADDR_MODE_3_ADDRESS), BODY) \
	DEFINE_LOAD_STORE_INSTRUCTION_EX_ARM(NAME ## IPU, ADDR_MODE_3_INDEX(+, ADDR_MODE_3_IMMEDIATE), , BODY) \
	DEFINE_LOAD_STORE_INSTRUCTION_EX_ARM(NAME ## IPUW, ADDR_MODE_3_INDEX(+, ADDR_MODE_3_IMMEDIATE), ADDR_MODE_3_WRITEBACK(ADDR_MODE_3_ADDRESS), BODY) \

#define DEFINE_LOAD_STORE_MODE_3_INSTRUCTION_ARM(NAME, BODY) DEFINE_LOAD_STORE_MODE_3_WRITEBACK_WIDTH_INSTRUCTION_ARM(NAME, BODY, ADDR_MODE_3_WRITEBACK)
#define DEFINE_LOAD_STORE_MODE_3_DOUBLE_INSTRUCTION_ARM(NAME, BODY) DEFINE_LOAD_STORE_MODE_3_WRITEBACK_WIDTH_INSTRUCTION_ARM(NAME, BODY, ADDR_MODE_3_WRITEBACK_64)

#define DEFINE_LOAD_STORE_T_INSTRUCTION_SHIFTER_ARM(NAME, SHIFTER, BODY) \
	DEFINE_LOAD_STORE_INSTRUCTION_EX_ARM(NAME, SHIFTER, ADDR_MODE_2_WRITEBACK(ADDR_MODE_2_INDEX(-, ADDR_MODE_2_RM)), BODY) \
	DEFINE_LOAD_STORE_INSTRUCTION_EX_ARM(NAME ## U, SHIFTER, ADDR_MODE_2_WRITEBACK(ADDR_MODE_2_INDEX(+, ADDR_MODE_2_RM)), BODY) \

#define DEFINE_LOAD_STORE_T_INSTRUCTION_ARM(NAME, BODY) \
	DEFINE_LOAD_STORE_T_INSTRUCTION_SHIFTER_ARM(NAME ## _LSL_, ADDR_MODE_2_LSL, BODY) \
	DEFINE_LOAD_STORE_T_INSTRUCTION_SHIFTER_ARM(NAME ## _LSR_, ADDR_MODE_2_LSR, BODY) \
	DEFINE_LOAD_STORE_T_INSTRUCTION_SHIFTER_ARM(NAME ## _ASR_, ADDR_MODE_2_ASR, BODY) \
	DEFINE_LOAD_STORE_T_INSTRUCTION_SHIFTER_ARM(NAME ## _ROR_, ADDR_MODE_2_ROR, BODY) \
	DEFINE_LOAD_STORE_INSTRUCTION_EX_ARM(NAME ## I, ADDR_MODE_2_RN, ADDR_MODE_2_WRITEBACK(ADDR_MODE_2_INDEX(-, ADDR_MODE_2_IMMEDIATE)), BODY) \
	DEFINE_LOAD_STORE_INSTRUCTION_EX_ARM(NAME ## IU, ADDR_MODE_2_RN, ADDR_MODE_2_WRITEBACK(ADDR_MODE_2_INDEX(+, ADDR_MODE_2_IMMEDIATE)), BODY) \

#define ARM_MS_PRE \
	enum PrivilegeMode privilegeMode = cpu->privilegeMode; \
	ARMSetPrivilegeMode(cpu, MODE_SYSTEM);

#define ARM_MS_POST ARMSetPrivilegeMode(cpu, privilegeMode);

#define DEFINE_LOAD_STORE_MULTIPLE_INSTRUCTION_EX_ARM(NAME, LS, WRITEBACK, S_PRE, S_POST, DIRECTION, POST_BODY) \
	DEFINE_INSTRUCTION_ARM(NAME, \
		int rn = (opcode >> 16) & 0xF; \
		int rs = opcode & 0x0000FFFF; \
		uint32_t address = cpu->gprs[rn]; \
		S_PRE; \
		address = cpu->memory. LS ## Multiple(cpu, address, rs, LSM_ ## DIRECTION, &currentCycles); \
		S_POST; \
		POST_BODY; \
		WRITEBACK;)


#define DEFINE_LOAD_STORE_MULTIPLE_INSTRUCTION_ARM_NO_S(NAME, LS, POST_BODY) \
	DEFINE_LOAD_STORE_MULTIPLE_INSTRUCTION_EX_ARM(NAME ## DA,   LS,                               ,           ,            , DA, POST_BODY) \
	DEFINE_LOAD_STORE_MULTIPLE_INSTRUCTION_EX_ARM(NAME ## DAW,  LS, ADDR_MODE_4_WRITEBACK_ ## NAME,           ,            , DA, POST_BODY) \
	DEFINE_LOAD_STORE_MULTIPLE_INSTRUCTION_EX_ARM(NAME ## DB,   LS,                               ,           ,            , DB, POST_BODY) \
	DEFINE_LOAD_STORE_MULTIPLE_INSTRUCTION_EX_ARM(NAME ## DBW,  LS, ADDR_MODE_4_WRITEBACK_ ## NAME,           ,            , DB, POST_BODY) \
	DEFINE_LOAD_STORE_MULTIPLE_INSTRUCTION_EX_ARM(NAME ## IA,   LS,                               ,           ,            , IA, POST_BODY) \
	DEFINE_LOAD_STORE_MULTIPLE_INSTRUCTION_EX_ARM(NAME ## IAW,  LS, ADDR_MODE_4_WRITEBACK_ ## NAME,           ,            , IA, POST_BODY) \
	DEFINE_LOAD_STORE_MULTIPLE_INSTRUCTION_EX_ARM(NAME ## IB,   LS,                               ,           ,            , IB, POST_BODY) \
	DEFINE_LOAD_STORE_MULTIPLE_INSTRUCTION_EX_ARM(NAME ## IBW,  LS, ADDR_MODE_4_WRITEBACK_ ## NAME,           ,            , IB, POST_BODY) \

#define DEFINE_LOAD_STORE_MULTIPLE_INSTRUCTION_ARM(NAME, LS, POST_BODY) \
	DEFINE_LOAD_STORE_MULTIPLE_INSTRUCTION_ARM_NO_S(NAME, LS, POST_BODY) \
	DEFINE_LOAD_STORE_MULTIPLE_INSTRUCTION_EX_ARM(NAME ## SDA,  LS,                               , ARM_MS_PRE, ARM_MS_POST, DA, POST_BODY) \
	DEFINE_LOAD_STORE_MULTIPLE_INSTRUCTION_EX_ARM(NAME ## SDAW, LS, ADDR_MODE_4_WRITEBACK_ ## NAME, ARM_MS_PRE, ARM_MS_POST, DA, POST_BODY) \
	DEFINE_LOAD_STORE_MULTIPLE_INSTRUCTION_EX_ARM(NAME ## SDB,  LS,                               , ARM_MS_PRE, ARM_MS_POST, DB, POST_BODY) \
	DEFINE_LOAD_STORE_MULTIPLE_INSTRUCTION_EX_ARM(NAME ## SDBW, LS, ADDR_MODE_4_WRITEBACK_ ## NAME, ARM_MS_PRE, ARM_MS_POST, DB, POST_BODY) \
	DEFINE_LOAD_STORE_MULTIPLE_INSTRUCTION_EX_ARM(NAME ## SIA,  LS,                               , ARM_MS_PRE, ARM_MS_POST, IA, POST_BODY) \
	DEFINE_LOAD_STORE_MULTIPLE_INSTRUCTION_EX_ARM(NAME ## SIAW, LS, ADDR_MODE_4_WRITEBACK_ ## NAME, ARM_MS_PRE, ARM_MS_POST, IA, POST_BODY) \
	DEFINE_LOAD_STORE_MULTIPLE_INSTRUCTION_EX_ARM(NAME ## SIB,  LS,                               , ARM_MS_PRE, ARM_MS_POST, IB, POST_BODY) \
	DEFINE_LOAD_STORE_MULTIPLE_INSTRUCTION_EX_ARM(NAME ## SIBW, LS, ADDR_MODE_4_WRITEBACK_ ## NAME, ARM_MS_PRE, ARM_MS_POST, IB, POST_BODY)

// Begin ALU definitions

DEFINE_ALU_INSTRUCTION_ARM(ADD, ARM_ADDITION_S(n, cpu->shifterOperand, cpu->gprs[rd]),
	int32_t n = cpu->gprs[rn];
	cpu->gprs[rd] = n + cpu->shifterOperand;)

DEFINE_ALU_INSTRUCTION_ARM(ADC, ARM_ADDITION_S(n, cpu->shifterOperand, cpu->gprs[rd]),
	int32_t n = cpu->gprs[rn];
	cpu->gprs[rd] = n + cpu->shifterOperand + cpu->cpsr.c;)

DEFINE_ALU_INSTRUCTION_ARM(AND, ARM_NEUTRAL_S(cpu->gprs[rn], cpu->shifterOperand, cpu->gprs[rd]),
	cpu->gprs[rd] = cpu->gprs[rn] & cpu->shifterOperand;)

DEFINE_ALU_INSTRUCTION_ARM(BIC, ARM_NEUTRAL_S(cpu->gprs[rn], cpu->shifterOperand, cpu->gprs[rd]),
	cpu->gprs[rd] = cpu->gprs[rn] & ~cpu->shifterOperand;)

DEFINE_ALU_INSTRUCTION_S_ONLY_ARM(CMN, ARM_ADDITION_S(cpu->gprs[rn], cpu->shifterOperand, aluOut),
	int32_t aluOut = cpu->gprs[rn] + cpu->shifterOperand;)

DEFINE_ALU_INSTRUCTION_S_ONLY_ARM(CMP, ARM_SUBTRACTION_S(cpu->gprs[rn], cpu->shifterOperand, aluOut),
	int32_t aluOut = cpu->gprs[rn] - cpu->shifterOperand;)

DEFINE_ALU_INSTRUCTION_ARM(EOR, ARM_NEUTRAL_S(cpu->gprs[rn], cpu->shifterOperand, cpu->gprs[rd]),
	cpu->gprs[rd] = cpu->gprs[rn] ^ cpu->shifterOperand;)

DEFINE_ALU_INSTRUCTION_ARM(MOV, ARM_NEUTRAL_S(cpu->gprs[rn], cpu->shifterOperand, cpu->gprs[rd]),
	cpu->gprs[rd] = cpu->shifterOperand;)

DEFINE_ALU_INSTRUCTION_ARM(MVN, ARM_NEUTRAL_S(cpu->gprs[rn], cpu->shifterOperand, cpu->gprs[rd]),
	cpu->gprs[rd] = ~cpu->shifterOperand;)

DEFINE_ALU_INSTRUCTION_ARM(ORR, ARM_NEUTRAL_S(cpu->gprs[rn], cpu->shifterOperand, cpu->gprs[rd]),
	cpu->gprs[rd] = cpu->gprs[rn] | cpu->shifterOperand;)

DEFINE_ALU_INSTRUCTION_ARM(RSB, ARM_SUBTRACTION_S(cpu->shifterOperand, n, cpu->gprs[rd]),
	int32_t n = cpu->gprs[rn];
	cpu->gprs[rd] = cpu->shifterOperand - n;)

DEFINE_ALU_INSTRUCTION_ARM(RSC, ARM_SUBTRACTION_CARRY_S(cpu->shifterOperand, n, cpu->gprs[rd], !cpu->cpsr.c),
	int32_t n = cpu->gprs[rn];
	cpu->gprs[rd] = cpu->shifterOperand - n - !cpu->cpsr.c;)

DEFINE_ALU_INSTRUCTION_ARM(SBC, ARM_SUBTRACTION_CARRY_S(n, cpu->shifterOperand, cpu->gprs[rd], !cpu->cpsr.c),
	int32_t n = cpu->gprs[rn];
	cpu->gprs[rd] = n - cpu->shifterOperand - !cpu->cpsr.c;)

DEFINE_ALU_INSTRUCTION_ARM(SUB, ARM_SUBTRACTION_S(n, cpu->shifterOperand, cpu->gprs[rd]),
	int32_t n = cpu->gprs[rn];
	cpu->gprs[rd] = n - cpu->shifterOperand;)

DEFINE_ALU_INSTRUCTION_S_ONLY_ARM(TEQ, ARM_NEUTRAL_S(cpu->gprs[rn], cpu->shifterOperand, aluOut),
	int32_t aluOut = cpu->gprs[rn] ^ cpu->shifterOperand;)

DEFINE_ALU_INSTRUCTION_S_ONLY_ARM(TST, ARM_NEUTRAL_S(cpu->gprs[rn], cpu->shifterOperand, aluOut),
	int32_t aluOut = cpu->gprs[rn] & cpu->shifterOperand;)

// End ALU definitions

// Begin multiply definitions

DEFINE_MULTIPLY_INSTRUCTION_2_ARM(MLA, cpu->gprs[rdHi] = cpu->gprs[rm] * cpu->gprs[rs] + cpu->gprs[rd], ARM_NEUTRAL_S(, , cpu->gprs[rdHi]), 2)
DEFINE_MULTIPLY_INSTRUCTION_ARM(MUL, cpu->gprs[rd] = cpu->gprs[rm] * cpu->gprs[rs], ARM_NEUTRAL_S(cpu->gprs[rm], cpu->gprs[rs], cpu->gprs[rd]))

DEFINE_MULTIPLY_INSTRUCTION_2_ARM(SMLAL,
	int64_t d = ((int64_t) cpu->gprs[rm]) * ((int64_t) cpu->gprs[rs]);
	int32_t dm = cpu->gprs[rd];
	int32_t dn = d;
	cpu->gprs[rd] = dm + dn;
	cpu->gprs[rdHi] = cpu->gprs[rdHi] + (d >> 32) + ARM_CARRY_FROM(dm, dn, cpu->gprs[rd]);,
	ARM_NEUTRAL_HI_S(cpu->gprs[rd], cpu->gprs[rdHi]), 3)

DEFINE_MULTIPLY_INSTRUCTION_XY_ARM(SMLA,
	int32_t dn = cpu->gprs[rn]; \
	int32_t d = x * y; \
	cpu->gprs[rd] = d + dn; \
	cpu->cpsr.q = cpu->cpsr.q || ARM_V_ADDITION(d, dn, cpu->gprs[rd]);)

DEFINE_MULTIPLY_INSTRUCTION_XY_ARM(SMUL, cpu->gprs[rd] = x * y;)

DEFINE_MULTIPLY_INSTRUCTION_WY_ARM(SMLAW,
	int32_t dn = cpu->gprs[rn]; \
	int32_t d = (((int64_t) cpu->gprs[rm]) * ((int64_t) y)) >> 16; \
	cpu->gprs[rd] = d + dn; \
	cpu->cpsr.q = cpu->cpsr.q || ARM_V_ADDITION(d, dn, cpu->gprs[rd]);)

DEFINE_MULTIPLY_INSTRUCTION_WY_ARM(SMULW, cpu->gprs[rd] = (((int64_t) cpu->gprs[rm]) * ((int64_t) y)) >> 16;)

DEFINE_MULTIPLY_INSTRUCTION_2_ARM(SMULL,
	int64_t d = ((int64_t) cpu->gprs[rm]) * ((int64_t) cpu->gprs[rs]);
	cpu->gprs[rd] = d;
	cpu->gprs[rdHi] = d >> 32;,
	ARM_NEUTRAL_HI_S(cpu->gprs[rd], cpu->gprs[rdHi]), 2)

DEFINE_MULTIPLY_INSTRUCTION_2_ARM(UMLAL,
	uint64_t d = ARM_UXT_64(cpu->gprs[rm]) * ARM_UXT_64(cpu->gprs[rs]);
	int32_t dm = cpu->gprs[rd];
	int32_t dn = d;
	cpu->gprs[rd] = dm + dn;
	cpu->gprs[rdHi] = cpu->gprs[rdHi] + (d >> 32) + ARM_CARRY_FROM(dm, dn, cpu->gprs[rd]);,
	ARM_NEUTRAL_HI_S(cpu->gprs[rd], cpu->gprs[rdHi]), 3)

DEFINE_MULTIPLY_INSTRUCTION_2_ARM(UMULL,
	uint64_t d = ARM_UXT_64(cpu->gprs[rm]) * ARM_UXT_64(cpu->gprs[rs]);
	cpu->gprs[rd] = d;
	cpu->gprs[rdHi] = d >> 32;,
	ARM_NEUTRAL_HI_S(cpu->gprs[rd], cpu->gprs[rdHi]), 2)

// End multiply definitions

// Begin load/store definitions

DEFINE_LOAD_STORE_INSTRUCTION_ARM(LDR, cpu->gprs[rd] = cpu->memory.load32(cpu, address, &currentCycles); ARM_LOAD_POST_BODY;)
DEFINE_LOAD_STORE_INSTRUCTION_ARM(LDRv5, cpu->gprs[rd] = cpu->memory.load32(cpu, address, &currentCycles); ARM_LOAD_POST_BODY_v5;)
DEFINE_LOAD_STORE_INSTRUCTION_ARM(LDRB, cpu->gprs[rd] = cpu->memory.load8(cpu, address, &currentCycles); ARM_LOAD_POST_BODY;)
DEFINE_LOAD_STORE_MODE_3_DOUBLE_INSTRUCTION_ARM(LDRD, cpu->gprs[rd & ~1] = cpu->memory.load32(cpu, address, &currentCycles); cpu->gprs[rd | 1] = cpu->memory.load32(cpu, address + 4, &currentCycles); ARM_LOAD_POST_BODY;)
DEFINE_LOAD_STORE_MODE_3_INSTRUCTION_ARM(LDRH, cpu->gprs[rd] = cpu->memory.load16(cpu, address, &currentCycles); ARM_LOAD_POST_BODY;)
DEFINE_LOAD_STORE_MODE_3_INSTRUCTION_ARM(LDRSB, cpu->gprs[rd] = ARM_SXT_8(cpu->memory.load8(cpu, address, &currentCycles)); ARM_LOAD_POST_BODY;)
DEFINE_LOAD_STORE_MODE_3_INSTRUCTION_ARM(LDRSH, cpu->gprs[rd] = address & 1 ? ARM_SXT_8(cpu->memory.load16(cpu, address, &currentCycles)) : ARM_SXT_16(cpu->memory.load16(cpu, address, &currentCycles)); ARM_LOAD_POST_BODY;)
DEFINE_LOAD_STORE_INSTRUCTION_ARM(STR, cpu->memory.store32(cpu, address, cpu->gprs[rd], &currentCycles); ARM_STORE_POST_BODY;)
DEFINE_LOAD_STORE_INSTRUCTION_ARM(STRB, cpu->memory.store8(cpu, address, cpu->gprs[rd], &currentCycles); ARM_STORE_POST_BODY;)
DEFINE_LOAD_STORE_MODE_3_DOUBLE_INSTRUCTION_ARM(STRD, cpu->memory.store32(cpu, address, cpu->gprs[rd & ~1], &currentCycles); cpu->memory.store32(cpu, address + 4, cpu->gprs[rd | 1], &currentCycles); ARM_STORE_POST_BODY;)
DEFINE_LOAD_STORE_MODE_3_INSTRUCTION_ARM(STRH, cpu->memory.store16(cpu, address, cpu->gprs[rd], &currentCycles); ARM_STORE_POST_BODY;)

DEFINE_LOAD_STORE_T_INSTRUCTION_ARM(LDRBT,
	enum PrivilegeMode priv = cpu->privilegeMode;
	ARMSetPrivilegeMode(cpu, MODE_USER);
	int32_t r = cpu->memory.load8(cpu, address, &currentCycles);
	ARMSetPrivilegeMode(cpu, priv);
	cpu->gprs[rd] = r;
	ARM_LOAD_POST_BODY;)

DEFINE_LOAD_STORE_T_INSTRUCTION_ARM(LDRT,
	enum PrivilegeMode priv = cpu->privilegeMode;
	ARMSetPrivilegeMode(cpu, MODE_USER);
	int32_t r = cpu->memory.load32(cpu, address, &currentCycles);
	ARMSetPrivilegeMode(cpu, priv);
	cpu->gprs[rd] = r;
	ARM_LOAD_POST_BODY;)

DEFINE_LOAD_STORE_T_INSTRUCTION_ARM(STRBT,
	enum PrivilegeMode priv = cpu->privilegeMode;
	int32_t r = cpu->gprs[rd];
	ARMSetPrivilegeMode(cpu, MODE_USER);
	cpu->memory.store8(cpu, address, r, &currentCycles);
	ARMSetPrivilegeMode(cpu, priv);
	ARM_STORE_POST_BODY;)

DEFINE_LOAD_STORE_T_INSTRUCTION_ARM(STRT,
	enum PrivilegeMode priv = cpu->privilegeMode;
	int32_t r = cpu->gprs[rd];
	ARMSetPrivilegeMode(cpu, MODE_USER);
	cpu->memory.store32(cpu, address, r, &currentCycles);
	ARMSetPrivilegeMode(cpu, priv);
	ARM_STORE_POST_BODY;)

DEFINE_LOAD_STORE_MULTIPLE_INSTRUCTION_ARM(LDM,
	load,
	currentCycles += cpu->memory.activeNonseqCycles32 - cpu->memory.activeSeqCycles32;
	if (rs & 0x8000) {
		currentCycles += ARMWritePC(cpu);
	})

DEFINE_LOAD_STORE_MULTIPLE_INSTRUCTION_ARM_NO_S(LDMv5,
	load,
	currentCycles += cpu->memory.activeNonseqCycles32 - cpu->memory.activeSeqCycles32;
	if (rs & 0x8000) {
		_ARMSetMode(cpu, cpu->gprs[ARM_PC] & 0x00000001);
		cpu->gprs[ARM_PC] &= 0xFFFFFFFE;
		if (cpu->executionMode == MODE_THUMB) {
			THUMB_WRITE_PC;
		} else {
			ARM_WRITE_PC;

		}
	})

DEFINE_LOAD_STORE_MULTIPLE_INSTRUCTION_ARM(STM,
	store,
	ARM_STORE_POST_BODY;)

DEFINE_INSTRUCTION_ARM(SWP,
	int rm = opcode & 0xF;
	int rd = (opcode >> 12) & 0xF;
	int rn = (opcode >> 16) & 0xF;
	int32_t d = cpu->memory.load32(cpu, cpu->gprs[rn], &currentCycles);
	cpu->memory.store32(cpu, cpu->gprs[rn], cpu->gprs[rm], &currentCycles);
	cpu->gprs[rd] = d;)

DEFINE_INSTRUCTION_ARM(SWPB,
	int rm = opcode & 0xF;
	int rd = (opcode >> 12) & 0xF;
	int rn = (opcode >> 16) & 0xF;
	int32_t d = cpu->memory.load8(cpu, cpu->gprs[rn], &currentCycles);
	cpu->memory.store8(cpu, cpu->gprs[rn], cpu->gprs[rm], &currentCycles);
	cpu->gprs[rd] = d;)

// End load/store definitions

// Begin branch definitions

DEFINE_INSTRUCTION_ARM(B,
	int32_t offset = opcode << 8;
	offset >>= 6;
	cpu->gprs[ARM_PC] += offset;
	currentCycles += ARMWritePC(cpu);)

DEFINE_INSTRUCTION_ARM(BL,
	int32_t immediate = (opcode & 0x00FFFFFF) << 8;
	cpu->gprs[ARM_LR] = cpu->gprs[ARM_PC] - WORD_SIZE_ARM;
	cpu->gprs[ARM_PC] += immediate >> 6;
	currentCycles += ARMWritePC(cpu);)

DEFINE_INSTRUCTION_ARM(BX,
	int rm = opcode & 0x0000000F;
	_ARMSetMode(cpu, cpu->gprs[rm] & 0x00000001);
	cpu->gprs[ARM_PC] = cpu->gprs[rm] & 0xFFFFFFFE;
	if (cpu->executionMode == MODE_THUMB) {
		currentCycles += ThumbWritePC(cpu);
	} else {
<<<<<<< HEAD
		ARM_WRITE_PC;

	})

DEFINE_INSTRUCTION_ARM(BLX,
	int32_t immediate = (opcode & 0x00FFFFFF) << 8;
	cpu->gprs[ARM_LR] = cpu->gprs[ARM_PC] - WORD_SIZE_ARM;
	cpu->gprs[ARM_PC] += (immediate >> 6) + ((opcode >> 23) & 2);
	_ARMSetMode(cpu, MODE_THUMB);
	THUMB_WRITE_PC;)

DEFINE_INSTRUCTION_ARM(BLX2,
	int rm = opcode & 0x0000000F;
	int address = cpu->gprs[rm];
	cpu->gprs[ARM_LR] = cpu->gprs[ARM_PC] - WORD_SIZE_ARM;
	_ARMSetMode(cpu, address & 0x00000001);
	cpu->gprs[ARM_PC] = address & 0xFFFFFFFE;
	if (cpu->executionMode == MODE_THUMB) {
		THUMB_WRITE_PC;
	} else {
		ARM_WRITE_PC;
=======
		currentCycles += ARMWritePC(cpu);
>>>>>>> c1eb1e5a
	})

// End branch definitions

// Begin coprocessor definitions

#define DEFINE_COPROCESSOR_INSTRUCTION(NAME, BODY) \
	DEFINE_INSTRUCTION_ARM(NAME, \
		int op1 = (opcode >> 21) & 7; \
		int op2 = (opcode >> 5) & 7; \
		int rd = (opcode >> 12) & 0xF; \
		int cp = (opcode >> 8) & 0xF; \
		int crn = (opcode >> 16) & 0xF; \
		int crm = opcode & 0xF; \
		UNUSED(op1); \
		UNUSED(op2); \
		UNUSED(rd); \
		UNUSED(crn); \
		UNUSED(crm); \
		BODY;)

DEFINE_COPROCESSOR_INSTRUCTION(MRC,
	if (cp == 15 && cpu->irqh.readCP15) {
		cpu->gprs[rd] = cpu->irqh.readCP15(cpu, crn, crm, op1, op2);
	} else {
		ARM_STUB;
	})

DEFINE_COPROCESSOR_INSTRUCTION(MCR,
	if (cp == 15 && cpu->irqh.writeCP15) {
		cpu->irqh.writeCP15(cpu, crn, crm, op1, op2, cpu->gprs[rd]);
	} else {
		ARM_STUB;
	})

DEFINE_INSTRUCTION_ARM(CDP, ARM_STUB)
DEFINE_INSTRUCTION_ARM(LDC, ARM_STUB)
DEFINE_INSTRUCTION_ARM(STC, ARM_STUB)

// Begin miscellaneous definitions

DEFINE_INSTRUCTION_ARM(CLZ,
	int rm = opcode & 0xF;
	int rd = (opcode >> 12) & 0xF;
	cpu->gprs[rd] = clz32(cpu->gprs[rm]);)

DEFINE_INSTRUCTION_ARM(BKPT, cpu->irqh.bkpt32(cpu, ((opcode >> 4) & 0xFFF0) | (opcode & 0xF))); // Not strictly in ARMv4T, but here for convenience
DEFINE_INSTRUCTION_ARM(ILL, ARM_ILL) // Illegal opcode

DEFINE_INSTRUCTION_ARM(MSR,
	int c = opcode & 0x00010000;
	int f = opcode & 0x00080000;
	int32_t operand = cpu->gprs[opcode & 0x0000000F];
	int32_t mask = (c ? 0x000000FF : 0) | (f ? 0xFF000000 : 0);
	if (mask & PSR_USER_MASK) {
		cpu->cpsr.packed = (cpu->cpsr.packed & ~PSR_USER_MASK) | (operand & PSR_USER_MASK);
	}
	if (mask & PSR_STATE_MASK) {
		cpu->cpsr.packed = (cpu->cpsr.packed & ~PSR_STATE_MASK) | (operand & PSR_STATE_MASK);
	}
	if (cpu->privilegeMode != MODE_USER && (mask & PSR_PRIV_MASK)) {
		ARMSetPrivilegeMode(cpu, (enum PrivilegeMode) ((operand & 0x0000000F) | 0x00000010));
		cpu->cpsr.packed = (cpu->cpsr.packed & ~PSR_PRIV_MASK) | (operand & PSR_PRIV_MASK);
	}
	_ARMReadCPSR(cpu);
	if (cpu->executionMode == MODE_THUMB) {
		cpu->prefetch[0] = 0x46C0; // nop
		cpu->prefetch[1] &= 0xFFFF;
		cpu->gprs[ARM_PC] += WORD_SIZE_THUMB;
	} else {
		LOAD_32(cpu->prefetch[0], (cpu->gprs[ARM_PC] - WORD_SIZE_ARM) & cpu->memory.activeMask, cpu->memory.activeRegion);
		LOAD_32(cpu->prefetch[1], cpu->gprs[ARM_PC] & cpu->memory.activeMask, cpu->memory.activeRegion);
	})

DEFINE_INSTRUCTION_ARM(MSRR,
	int c = opcode & 0x00010000;
	int f = opcode & 0x00080000;
	int32_t operand = cpu->gprs[opcode & 0x0000000F];
	int32_t mask = (c ? 0x000000FF : 0) | (f ? 0xFF000000 : 0);
	mask &= PSR_USER_MASK | PSR_PRIV_MASK | PSR_STATE_MASK;
	cpu->spsr.packed = (cpu->spsr.packed & ~mask) | (operand & mask) | 0x00000010;)

DEFINE_INSTRUCTION_ARM(MRS, \
	int rd = (opcode >> 12) & 0xF; \
	cpu->gprs[rd] = cpu->cpsr.packed;)

DEFINE_INSTRUCTION_ARM(MRSR, \
	int rd = (opcode >> 12) & 0xF; \
	cpu->gprs[rd] = cpu->spsr.packed;)

DEFINE_INSTRUCTION_ARM(MSRI,
	int c = opcode & 0x00010000;
	int f = opcode & 0x00080000;
	int rotate = (opcode & 0x00000F00) >> 7;
	int32_t operand = ROR(opcode & 0x000000FF, rotate);
	int32_t mask = (c ? 0x000000FF : 0) | (f ? 0xFF000000 : 0);
	if (mask & PSR_USER_MASK) {
		cpu->cpsr.packed = (cpu->cpsr.packed & ~PSR_USER_MASK) | (operand & PSR_USER_MASK);
	}
	if (mask & PSR_STATE_MASK) {
		cpu->cpsr.packed = (cpu->cpsr.packed & ~PSR_STATE_MASK) | (operand & PSR_STATE_MASK);
	}
	if (cpu->privilegeMode != MODE_USER && (mask & PSR_PRIV_MASK)) {
		ARMSetPrivilegeMode(cpu, (enum PrivilegeMode) ((operand & 0x0000000F) | 0x00000010));
		cpu->cpsr.packed = (cpu->cpsr.packed & ~PSR_PRIV_MASK) | (operand & PSR_PRIV_MASK);
	}
	_ARMReadCPSR(cpu);
	if (cpu->executionMode == MODE_THUMB) {
		cpu->prefetch[0] = 0x46C0; // nop
		cpu->prefetch[1] &= 0xFFFF;
		cpu->gprs[ARM_PC] += WORD_SIZE_THUMB;
	} else {
		LOAD_32(cpu->prefetch[0], (cpu->gprs[ARM_PC] - WORD_SIZE_ARM) & cpu->memory.activeMask, cpu->memory.activeRegion);
		LOAD_32(cpu->prefetch[1], cpu->gprs[ARM_PC] & cpu->memory.activeMask, cpu->memory.activeRegion);
	})

DEFINE_INSTRUCTION_ARM(MSRRI,
	int c = opcode & 0x00010000;
	int f = opcode & 0x00080000;
	int rotate = (opcode & 0x00000F00) >> 7;
	int32_t operand = ROR(opcode & 0x000000FF, rotate);
	int32_t mask = (c ? 0x000000FF : 0) | (f ? 0xFF000000 : 0);
	mask &= PSR_USER_MASK | PSR_PRIV_MASK | PSR_STATE_MASK;
	cpu->spsr.packed = (cpu->spsr.packed & ~mask) | (operand & mask) | 0x00000010;)

DEFINE_INSTRUCTION_ARM(SWI, cpu->irqh.swi32(cpu, opcode & 0xFFFFFF))

const ARMInstruction _armv4Table[0x1000] = {
	DECLARE_ARM_EMITTER_BLOCK(_ARMInstruction, 4)
};

const ARMInstruction _armv5Table[0x1000] = {
	DECLARE_ARM_EMITTER_BLOCK(_ARMInstruction, 5)
};

const ARMInstruction _armv4FTable[0x1000] = {
	DECLARE_ARM_F_EMITTER_BLOCK(_ARMInstruction, 4)
};

const ARMInstruction _armv5FTable[0x1000] = {
	DECLARE_ARM_F_EMITTER_BLOCK(_ARMInstruction, 5)
};<|MERGE_RESOLUTION|>--- conflicted
+++ resolved
@@ -294,9 +294,9 @@
 		_ARMSetMode(cpu, cpu->gprs[ARM_PC] & 0x00000001); \
 		cpu->gprs[ARM_PC] &= 0xFFFFFFFE; \
 		if (cpu->executionMode == MODE_THUMB) { \
-			THUMB_WRITE_PC; \
+			currentCycles += ThumbWritePC(cpu); \
 		} else { \
-			ARM_WRITE_PC; \
+			currentCycles += ARMWritePC(cpu); \
 		} \
 	}
 
@@ -692,9 +692,9 @@
 		_ARMSetMode(cpu, cpu->gprs[ARM_PC] & 0x00000001);
 		cpu->gprs[ARM_PC] &= 0xFFFFFFFE;
 		if (cpu->executionMode == MODE_THUMB) {
-			THUMB_WRITE_PC;
+			currentCycles += ThumbWritePC(cpu);
 		} else {
-			ARM_WRITE_PC;
+			currentCycles += ARMWritePC(cpu);
 
 		}
 	})
@@ -742,8 +742,7 @@
 	if (cpu->executionMode == MODE_THUMB) {
 		currentCycles += ThumbWritePC(cpu);
 	} else {
-<<<<<<< HEAD
-		ARM_WRITE_PC;
+		currentCycles += ARMWritePC(cpu);
 
 	})
 
@@ -752,7 +751,7 @@
 	cpu->gprs[ARM_LR] = cpu->gprs[ARM_PC] - WORD_SIZE_ARM;
 	cpu->gprs[ARM_PC] += (immediate >> 6) + ((opcode >> 23) & 2);
 	_ARMSetMode(cpu, MODE_THUMB);
-	THUMB_WRITE_PC;)
+	currentCycles += ThumbWritePC(cpu);)
 
 DEFINE_INSTRUCTION_ARM(BLX2,
 	int rm = opcode & 0x0000000F;
@@ -761,12 +760,9 @@
 	_ARMSetMode(cpu, address & 0x00000001);
 	cpu->gprs[ARM_PC] = address & 0xFFFFFFFE;
 	if (cpu->executionMode == MODE_THUMB) {
-		THUMB_WRITE_PC;
-	} else {
-		ARM_WRITE_PC;
-=======
+		currentCycles += ThumbWritePC(cpu);
+	} else {
 		currentCycles += ARMWritePC(cpu);
->>>>>>> c1eb1e5a
 	})
 
 // End branch definitions
