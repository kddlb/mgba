--- conflicted
+++ resolved
@@ -5,13 +5,10 @@
  * file, You can obtain one at http://mozilla.org/MPL/2.0/. */
 #include "vfs.h"
 
-<<<<<<< HEAD
 #ifdef PSP
 #include "platform/psp/sce-vfs.h"
-=======
-#ifdef PSP2
+#elif defined(PSP2)
 #include "platform/psp2/sce-vfs.h"
->>>>>>> 61ddffbc
 #endif
 
 struct VFile* VFileOpen(const char* path, int flags) {
@@ -39,11 +36,7 @@
 		break;
 	}
 	return VFileFOpen(path, chflags);
-<<<<<<< HEAD
-#elif defined(PSP)
-=======
-#elif defined(PSP2)
->>>>>>> 61ddffbc
+#elif defined(PSP) || defined(PSP2)
 	return VFileOpenSce(path, flags, 0666);
 #else
 	return VFileOpenFD(path, flags);
