medusa
======

medusa is an emulator for running Nintendo DS, Game Boy Advance and Game Boy games. It aims to be faster and more accurate than many existing Nintendo DS and Game Boy Advance emulators, as well as adding features that other emulators lack. It also supports Game Boy and Game Boy Color games.

Up-to-date news and downloads can be found at [mgba.io](https://mgba.io/).

[![Build status](https://travis-ci.org/mgba-emu/mgba.svg?branch=medusa)](https://travis-ci.org/mgba-emu/mgba)

Features
--------

- Highly accurate Game Boy Advance hardware support[<sup>[1]</sup>](#missing).
- Partial DS hardware support[<sup>[1]</sup>](#missing).
- Game Boy/Game Boy Color hardware support.
- Fast emulation for Game Boy and Game Boy Advance. Known to run at full speed even on low end hardware, such as netbooks[<sup>[2]</sup>](#dscaveat).
- Qt and SDL ports for a heavy-weight and a light-weight frontend.
- Local (same computer) link cable support.
- Save type detection, even for flash memory size[<sup>[3]</sup>](#flashdetect).
- Support for cartridges with motion sensors and rumble (only usable with game controllers)[<sup>[2]</sup>](#dscaveat).
- Real-time clock support, even without configuration.
- Solar sensor support for Boktai games.
- Game Boy Camera and Game Boy Printer support.
- A built-in GBA BIOS implementation, and ability to load external BIOS files. DS currently requires BIOS and firmware dumps[<sup>[2]</sup>](#dscaveat).
- Turbo/fast-forward support by holding Tab.
- Rewind by holding Backquote.
- Frameskip, configurable up to 10.
- Screenshot support.
- Cheat code support[<sup>[2]</sup>](#dscaveat).
- 9 savestate slots. Savestates are also viewable as screenshots[<sup>[2]</sup>](#dscaveat).
- Video and GIF recording.
- Remappable controls for both keyboards and gamepads.
- Loading from ZIP and 7z files.
- IPS, UPS and BPS patch support.
- Game debugging via a command-line interface and GDB remote support, compatible with IDA Pro.
- Configurable emulation rewinding.
- Support for loading and exporting GameShark and Action Replay snapshots.
- Cores available for RetroArch/Libretro and OpenEmu.
- Many, many smaller things.

#### Game Boy mappers

The following mappers are fully supported:

- MBC1
- MBC1M
- MBC2
- MBC3
- MBC3+RTC
- MBC5
- MBC5+Rumble
- MBC7

The following mappers are partially supported:

- MBC6
- MMM01
- Pocket Cam
- TAMA5
- HuC-1
- HuC-3

### Planned features

- Networked multiplayer link cable support.
- Dolphin/JOY bus link cable support.
- M4A audio mixing, for higher quality sound than hardware.
- Re-recording support for tool-assist runs.
- Lua support for scripting.
- A comprehensive debug suite.
- e-Reader support.
- Wireless adapter support.
- OpenGL renderer.
- HLE support for DS BIOS and DS ARM7 processor.
- Synthesizing a customizable DS firmware to avoid needing a  dump.

Supported Platforms
-------------------

- Windows Vista or newer
- OS X 10.7 (Lion)[<sup>[4]</sup>](#osxver) or newer
- Linux
- FreeBSD

The following platforms are supported for everything except DS:

- Nintendo 3DS
- Wii
- PlayStation Vita

Other Unix-like platforms, such as OpenBSD, are known to work as well, but are untested and not fully supported.

### System requirements

Requirements are minimal[<sup>[2]</sup>](#dscaveat). Any computer that can run Windows Vista or newer should be able to handle emulation. Support for OpenGL 1.1 or newer is also required.

Downloads
---------

Downloads can be found on the official website, in the [Downloads][downloads] section. The source code can be found on [GitHub][source].

Controls
--------

Controls are configurable in the settings menu. Many game controllers should be automatically mapped by default. The default keyboard controls are as follows for GB and GBA:

- **A**: X
- **B**: Z
- **L**: A
- **R**: S
- **Start**: Enter
- **Select**: Backspace

DS default controls are slightly different:

- **A**: X
- **B**: Z
- **X**: S
- **Y**: A
- **L**: Q
- **R**: W
- **Start**: Enter
- **Select**: Backspace

Compiling
---------

<<<<<<< HEAD
Compiling requires using CMake 2.8.11 or newer. GCC and Clang are both known to work to compile medusa, but Visual Studio 2013 and older are known not to work. Support for Visual Studio 2015 and newer is coming soon. To use CMake to build on a Unix-based system, the recommended commands are as follows:
=======
Compiling requires using CMake 3.1 or newer. GCC and Clang are both known to work to compile mGBA, but Visual Studio 2013 and older are known not to work. Support for Visual Studio 2015 and newer is coming soon.

#### Docker building

The recommended way to build for most platforms is to use Docker. Several Docker images are provided that contain the requisite toolchain and dependencies for building mGBA across several platforms.

To use a Docker image to build mGBA, simply run the following command while in the root of an mGBA checkout:

	docker run --rm -t -v $PWD:/home/mgba/src mgba/windows:w32

This will produce a `build-win32` directory with the build products. Replace `mgba/windows:w32` with another Docker image for other platforms, which will produce a corresponding other directory. The following Docker images available on Docker Hub:

- mgba/3ds
- mgba/switch
- mgba/ubuntu:xenial
- mgba/ubuntu:bionic
- mgba/ubuntu:cosmic
- mgba/vita
- mgba/wii
- mgba/windows:w32
- mgba/windows:w64

#### *nix building

To use CMake to build on a Unix-based system, the recommended commands are as follows:
>>>>>>> c1eb1e5a

	mkdir build
	cd build
	cmake -DCMAKE_INSTALL_PREFIX:PATH=/usr ..
	make
	sudo make install

This will build and install medusa into `/usr/bin` and `/usr/lib`. Dependencies that are installed will be automatically detected, and features that are disabled if the dependencies are not found will be shown after running the `cmake` command after warnings about being unable to find them.

If you are on macOS, the steps are a little different. Assuming you are using the homebrew package manager, the recommended commands to obtain the dependencies and build are:

	brew install cmake ffmpeg imagemagick libzip qt5 sdl2 libedit pkg-config
	mkdir build
	cd build
	cmake -DCMAKE_PREFIX_PATH=`brew --prefix qt5` ..
	make

Note that you should not do a `make install` on macOS, as it will not work properly.

#### Windows developer building

To build on Windows for development, using MSYS2 is recommended. Follow the installation steps found on their [website](https://msys2.github.io). Make sure you're running the 32-bit version ("MSYS2 MinGW 32-bit") (or the 64-bit version "MSYS2 MinGW 64-bit" if you want to build for x86_64) and run this additional command (including the braces) to install the needed dependencies (please note that this involves downloading over 1100MiB of packages, so it will take a long time):

For x86 (32 bit) builds:

	pacman -Sy --needed base-devel git mingw-w64-i686-{cmake,ffmpeg,gcc,gdb,imagemagick,libelf,libepoxy,libzip,pkg-config,qt5,SDL2,ntldd-git}

For x86_64 (64 bit) builds:

	pacman -Sy --needed base-devel git mingw-w64-x86_64-{cmake,ffmpeg,gcc,gdb,imagemagick,libelf,libepoxy,libzip,pkg-config,qt5,SDL2,ntldd-git}

Check out the source code by running this command:

	git clone https://github.com/mgba-emu/mgba.git -b medusa medusa

Then finally build it by running these commands:

	cd medusa
	mkdir build
	cd build
	cmake .. -G "MSYS Makefiles"
	make

Please note that this build of medusa for Windows is not suitable for distribution, due to the scattering of DLLs it needs to run, but is perfect for development. However, if distributing such a build is desired (e.g. for testing on machines that don't have the MSYS2 environment installed), running `cpack -G ZIP` will prepare a zip file with all of the necessary DLLs.

#### Toolchain building

If you have devkitARM (for 3DS), devkitPPC (for Wii), devkitA64 (for Switch), or vitasdk (for PS Vita), you can use the following commands for building:

	mkdir build
	cd build
	cmake -DCMAKE_TOOLCHAIN_FILE=../src/platform/3ds/CMakeToolchain.txt ..
	make

Replace the `-DCMAKE_TOOLCHAIN_FILE` parameter for the following platforms:

- 3DS: `../src/platform/3ds/CMakeToolchain.txt`
- Switch: `../src/platform/switch/CMakeToolchain.txt`
- Vita: `../src/platform/psp2/CMakeToolchain.vitasdk`
- Wii: `../src/platform/wii/CMakeToolchain.txt`

### Dependencies

medusa has no hard dependencies, however, the following optional dependencies are required for specific features. The features will be disabled if the dependencies can't be found.

- Qt 5: for the GUI frontend. Qt Multimedia or SDL are required for audio.
- SDL: for a more basic frontend and gamepad support in the Qt frontend. SDL 2 is recommended, but 1.2 is supported.
- zlib and libpng: for screenshot support and savestate-in-PNG support.
- libedit: for command-line debugger support.
- ffmpeg or libav: for video recording.
- libzip or zlib: for loading ROMs stored in zip files.
- ImageMagick: for GIF recording.
- SQLite3: for game databases.
- libelf: for ELF loading.

SQLite3, libpng, and zlib are included with the emulator, so they do not need to be externally compiled first.

Footnotes
---------

<a name="missing">[1]</a> Currently missing features on GBA  are

- OBJ window for modes 3, 4 and 5 ([Bug #5](http://mgba.io/b/5))
- Mosaic for transformed OBJs ([Bug #9](http://mgba.io/b/9))

Missing features on DS are

- Audio:
	- Master audio settings
	- Sound output capture
	- Microphone
- Graphics:
	- Edge marking/wireframe
	- Highlight shading
	- Fog
	- Anti-aliasing
	- Alpha test
	- Position test
	- Vector test
	- Bitmap rear plane
	- Large bitmap mode 6
	- 1-dot depth clipping
	- Vector matrix memory mapping
	- Polygon/vertex RAM entry count memory mapping
	- Rendered line count memory mapping
	- Horizontal scrolling on 3D background
	- Some bitmap OBJ mappings
	- DMA FIFO backgrounds
- Other:
	- Cache emulation/estimation
	- Slot-2 access/RAM/rumble
	- BIOS protection
	- Display start DMAs
	- Most of Wi-Fi
	- RTC interrupts
	- Manual IPC sync IRQs
	- Lid switch
	- Power management
	- Touchscreen temperature/pressure support
	- Various MMIO registers
	- DSi cart protections

<a name="dscaveat">[2]</a> Many feature are still missing on the DS, including savestates, cheats, rumble, HLE BIOS, and more.

<a name="flashdetect">[3]</a> Flash memory size detection does not work in some cases. These can be configured at runtime, but filing a bug is recommended if such a case is encountered.

<a name="osxver">[3]</a> 10.7 is only needed for the Qt port. The SDL port is known to work on 10.5, and may work on older.

[downloads]: http://mgba.io/downloads.html
[source]: https://github.com/mgba-emu/mgba/

Copyright
---------

medusa is Copyright © 2013 – 2019 Jeffrey Pfau. It is distributed under the [Mozilla Public License version 2.0](https://www.mozilla.org/MPL/2.0/). A copy of the license is available in the distributed LICENSE file.

medusa contains the following third-party libraries:

- [inih](https://github.com/benhoyt/inih), which is copyright © 2009 Ben Hoyt and used under a BSD 3-clause license.
- [blip-buf](https://code.google.com/archive/p/blip-buf), which is copyright © 2003 – 2009 Shay Green and used under a Lesser GNU Public License.
- [LZMA SDK](http://www.7-zip.org/sdk.html), which is public domain.
- [MurmurHash3](https://github.com/aappleby/smhasher) implementation by Austin Appleby, which is public domain.
- [getopt for MSVC](https://github.com/skandhurkat/Getopt-for-Visual-Studio/), which is public domain.
- [SQLite3](https://www.sqlite.org), which is public domain.

If you are a game publisher and wish to license medusa for commercial usage, please email [licensing@mgba.io](mailto:licensing@mgba.io) for more information.<|MERGE_RESOLUTION|>--- conflicted
+++ resolved
@@ -125,10 +125,7 @@
 Compiling
 ---------
 
-<<<<<<< HEAD
-Compiling requires using CMake 2.8.11 or newer. GCC and Clang are both known to work to compile medusa, but Visual Studio 2013 and older are known not to work. Support for Visual Studio 2015 and newer is coming soon. To use CMake to build on a Unix-based system, the recommended commands are as follows:
-=======
-Compiling requires using CMake 3.1 or newer. GCC and Clang are both known to work to compile mGBA, but Visual Studio 2013 and older are known not to work. Support for Visual Studio 2015 and newer is coming soon.
+Compiling requires using CMake 3.1 or newer. GCC and Clang are both known to work to compile medusa, but Visual Studio 2013 and older are known not to work. Support for Visual Studio 2015 and newer is coming soon.
 
 #### Docker building
 
@@ -153,7 +150,6 @@
 #### *nix building
 
 To use CMake to build on a Unix-based system, the recommended commands are as follows:
->>>>>>> c1eb1e5a
 
 	mkdir build
 	cd build
