--- conflicted
+++ resolved
@@ -26,15 +26,9 @@
 - Rewind by holding Backquote.
 - Frameskip, configurable up to 10.
 - Screenshot support.
-<<<<<<< HEAD
 - Cheat code support[<sup>[2]</sup>](#dscaveat).
 - 9 savestate slots. Savestates are also viewable as screenshots[<sup>[2]</sup>](#dscaveat).
-- Video, GIF and APNG recording.
-=======
-- Cheat code support.
-- 9 savestate slots. Savestates are also viewable as screenshots.
 - Video, GIF, WebP, and APNG recording.
->>>>>>> d5853701
 - e-Reader support.
 - Remappable controls for both keyboards and gamepads.
 - Loading from ZIP and 7z files.
